package com.continuuity.gateway.handlers;

import com.continuuity.api.ProgramSpecification;
import com.continuuity.api.flow.FlowSpecification;
import com.continuuity.api.mapreduce.MapReduceSpecification;
import com.continuuity.api.procedure.ProcedureSpecification;
import com.continuuity.api.workflow.WorkflowSpecification;
import com.continuuity.app.ApplicationSpecification;
import com.continuuity.app.Id;
import com.continuuity.app.ProgramStatus;
import com.continuuity.app.deploy.Manager;
import com.continuuity.app.deploy.ManagerFactory;
import com.continuuity.app.program.Program;
import com.continuuity.app.program.Programs;
import com.continuuity.app.program.RunRecord;
import com.continuuity.app.program.Type;
import com.continuuity.app.runtime.ProgramController;
import com.continuuity.app.runtime.ProgramRuntimeService;
<<<<<<< HEAD
import com.continuuity.app.services.AppFabricServiceException;
import com.continuuity.app.services.ArchiveId;
import com.continuuity.app.services.ArchiveInfo;
import com.continuuity.app.services.AuthToken;
=======
>>>>>>> 7c776966
import com.continuuity.app.services.DeployStatus;
import com.continuuity.app.store.Store;
import com.continuuity.app.store.StoreFactory;
import com.continuuity.common.conf.CConfiguration;
import com.continuuity.common.conf.Constants;
import com.continuuity.common.discovery.RandomEndpointStrategy;
import com.continuuity.common.discovery.TimeLimitEndpointStrategy;
import com.continuuity.common.metrics.MetricsScope;
import com.continuuity.data.DataSetAccessor;
import com.continuuity.data2.OperationException;
import com.continuuity.data2.transaction.TransactionSystemClient;
import com.continuuity.data2.transaction.queue.QueueAdmin;
import com.continuuity.data2.transaction.queue.StreamAdmin;
import com.continuuity.gateway.auth.Authenticator;
import com.continuuity.http.BodyConsumer;
import com.continuuity.http.HttpResponder;
import com.continuuity.internal.UserErrors;
import com.continuuity.internal.UserMessages;
import com.continuuity.internal.app.deploy.ProgramTerminator;
import com.continuuity.internal.app.deploy.SessionInfo;
import com.continuuity.internal.app.deploy.pipeline.ApplicationWithPrograms;
import com.continuuity.internal.app.runtime.AbstractListener;
import com.continuuity.internal.app.runtime.BasicArguments;
import com.continuuity.internal.app.runtime.ProgramOptionConstants;
import com.continuuity.internal.app.runtime.SimpleProgramOptions;
import com.continuuity.internal.app.runtime.schedule.ScheduledRuntime;
import com.continuuity.internal.app.runtime.schedule.Scheduler;
import com.continuuity.internal.filesystem.LocationCodec;
import com.continuuity.logging.LoggingConfiguration;
import com.continuuity.metrics.MetricsConstants;
import com.google.common.base.Charsets;
import com.google.common.base.Preconditions;
import com.google.common.base.Predicate;
import com.google.common.base.Throwables;
import com.google.common.collect.ImmutableMap;
import com.google.common.collect.ImmutableMultimap;
import com.google.common.collect.Iterables;
import com.google.common.collect.Lists;
import com.google.common.collect.Maps;
import com.google.common.collect.Sets;
import com.google.common.io.Closeables;
import com.google.common.io.InputSupplier;
import com.google.common.io.OutputSupplier;
import com.google.gson.Gson;
import com.google.gson.GsonBuilder;
import com.google.gson.JsonArray;
import com.google.gson.JsonObject;
import com.google.gson.JsonSyntaxException;
import com.google.gson.reflect.TypeToken;
import com.google.inject.Inject;
import com.ning.http.client.Body;
import com.ning.http.client.BodyGenerator;
import com.ning.http.client.Response;
import com.ning.http.client.SimpleAsyncHttpClient;
import org.apache.commons.io.IOUtils;
import org.apache.twill.api.RunId;
import org.apache.twill.common.Threads;
import org.apache.twill.discovery.Discoverable;
import org.apache.twill.discovery.DiscoveryServiceClient;
import org.apache.twill.filesystem.Location;
import org.apache.twill.filesystem.LocationFactory;
import org.jboss.netty.buffer.ChannelBuffer;
import org.jboss.netty.buffer.ChannelBufferInputStream;
import org.jboss.netty.buffer.ChannelBuffers;
import org.jboss.netty.handler.codec.http.HttpHeaders;
import org.jboss.netty.handler.codec.http.HttpRequest;
import org.jboss.netty.handler.codec.http.HttpResponseStatus;
import org.jboss.netty.handler.codec.http.QueryStringDecoder;
import org.slf4j.Logger;
import org.slf4j.LoggerFactory;

import javax.annotation.Nullable;
import javax.ws.rs.DELETE;
import javax.ws.rs.GET;
import javax.ws.rs.POST;
import javax.ws.rs.PUT;
import javax.ws.rs.Path;
import javax.ws.rs.PathParam;
import java.io.FileNotFoundException;
import java.io.IOException;
import java.io.InputStream;
import java.io.InputStreamReader;
import java.io.OutputStream;
import java.io.OutputStreamWriter;
import java.io.Reader;
import java.io.Writer;
import java.net.InetAddress;
import java.nio.ByteBuffer;
import java.util.ArrayList;
import java.util.Collection;
import java.util.Collections;
import java.util.List;
import java.util.Map;
import java.util.Set;
import java.util.concurrent.ExecutionException;
import java.util.concurrent.Future;
import java.util.concurrent.TimeUnit;

/**
 *  HttpHandler class for app-fabric requests.
 */
@Path(Constants.Gateway.GATEWAY_VERSION) //this will be removed/changed when gateway goes.
public class AppFabricHttpHandler extends AuthenticatedHttpHandler {
  private static final Logger LOG = LoggerFactory.getLogger(AppFabricHttpHandler.class);

  private static final java.lang.reflect.Type MAP_STRING_STRING_TYPE
    = new TypeToken<Map<String, String>>() { }.getType();

  /**
   * Json serializer.
   */
  private static final Gson GSON = new Gson();

  /**
   * Number of seconds for timing out a service endpoint discovery.
   */
  private static final long DISCOVERY_TIMEOUT_SECONDS = 3;

  /**
   * Timeout to get response from metrics system.
   */
  private static final long METRICS_SERVER_RESPONSE_TIMEOUT = TimeUnit.MILLISECONDS.convert(5, TimeUnit.MINUTES);

  private static final String ARCHIVE_NAME_HEADER = "X-Archive-Name";

  /**
   * Timeout to upload to remote app fabric.
   */
  private static final long UPLOAD_TIMEOUT = TimeUnit.MILLISECONDS.convert(10, TimeUnit.MINUTES);

  private static final Map<String, Type> RUNNABLE_TYPE_MAP = ImmutableMap.of(
    "mapreduce", Type.MAPREDUCE,
    "flows", Type.FLOW,
    "procedures", Type.PROCEDURE,
    "workflows", Type.WORKFLOW,
    "webapp", Type.WEBAPP
  );

  /**
   * Configuration object passed from higher up.
   */
  private final CConfiguration configuration;

  /**
   * Factory for handling the location - can do both in either Distributed or Local mode.
   */
  private final LocationFactory locationFactory;


  /**
   * Runtime program service for running and managing programs.
   */
  private final ProgramRuntimeService runtimeService;


  /**
   * Client talking to transaction system.
   */
  private TransactionSystemClient txClient;

  /**
   * App fabric output directory.
   */
  private final String appFabricDir;

  /**
   * Maintains a mapping of transient session state. The state is stored in memory,
   * in case of failure, all the current running sessions will be terminated. As
   * per the current implementation only connection per account is allowed to upload.
   */
  private final Map<String, SessionInfo> sessions = Maps.newConcurrentMap();

  /**
   * Store manages non-runtime lifecycle.
   */
  private final Store store;

  private final WorkflowClient workflowClient;

  private final DiscoveryServiceClient discoveryServiceClient;

  private final StreamAdmin streamAdmin;

  private final DataSetAccessor dataSetAccessor;

  private final QueueAdmin queueAdmin;

  /**
   * The directory where the uploaded files would be placed.
   */
  private final String archiveDir;

  private final ManagerFactory managerFactory;
  private final Scheduler scheduler;



  private enum AppFabricServiceStatus {

    OK(HttpResponseStatus.OK, ""),
    PROGRAM_STILL_RUNNING(HttpResponseStatus.FORBIDDEN, "Program is still running"),
    PROGRAM_ALREADY_RUNNING(HttpResponseStatus.CONFLICT, "Program is already running"),
    PROGRAM_ALREADY_STOPPED(HttpResponseStatus.CONFLICT, "Program already stopped"),
    RUNTIME_INFO_NOT_FOUND(HttpResponseStatus.CONFLICT,
                           UserMessages.getMessage(UserErrors.RUNTIME_INFO_NOT_FOUND)),
    PROGRAM_NOT_FOUND(HttpResponseStatus.NOT_FOUND, "Program not found"),
    INTERNAL_ERROR(HttpResponseStatus.INTERNAL_SERVER_ERROR, "");

    private final HttpResponseStatus code;
    private final String message;

    /**
     * Describes the output status of app fabric operations.
     */
    private AppFabricServiceStatus(HttpResponseStatus code, String message) {
      this.code = code;
      this.message = message;
    }

    public HttpResponseStatus getCode() {
      return code;
    }

    public String getMessage() {
      return message;
    }
  }


  /**
   * Constructs an new instance. Parameters are binded by Guice.
   */
  @Inject
  public AppFabricHttpHandler(Authenticator authenticator, CConfiguration configuration,
                              DataSetAccessor dataSetAccessor, LocationFactory locationFactory,
                              ManagerFactory managerFactory, StoreFactory storeFactory,
                              ProgramRuntimeService runtimeService, StreamAdmin streamAdmin,
                              WorkflowClient workflowClient, Scheduler service, QueueAdmin queueAdmin,
                              DiscoveryServiceClient discoveryServiceClient,
                              TransactionSystemClient txClient) {
    super(authenticator);
    this.locationFactory = locationFactory;
    this.managerFactory = managerFactory;
    this.configuration = configuration;
    this.runtimeService = runtimeService;
    this.appFabricDir = configuration.get(Constants.AppFabric.OUTPUT_DIR,
                                          System.getProperty("java.io.tmpdir"));
    this.archiveDir = this.appFabricDir + "/archive";
    this.store = storeFactory.create();
    this.workflowClient = workflowClient;
    this.scheduler = service;
    this.discoveryServiceClient = discoveryServiceClient;
    this.queueAdmin = queueAdmin;
    this.txClient = txClient;
    this.streamAdmin = streamAdmin;
    this.dataSetAccessor = dataSetAccessor;
  }

  /**
   * Retrieve the state of the transaction manager.
   */
  @Path("/transactions/state")
  @GET
  public void getTxManagerSnapshot(HttpRequest request, HttpResponder responder) {
    try {
      LOG.trace("Taking transaction manager snapshot at time {}", System.currentTimeMillis());
      InputStream in = txClient.getSnapshotInputStream();
      LOG.trace("Took and retrieved transaction manager snapshot successfully.");
      try {
        responder.sendChunkStart(HttpResponseStatus.OK, ImmutableMultimap.<String, String>of());
        while (true) {
          // netty doesn't copy the readBytes buffer, so we have to reallocate a new buffer
          byte[] readBytes = new byte[4096];
          int res = in.read(readBytes, 0, 4096);
          if (res == -1) {
            break;
          }
          responder.sendChunk(ChannelBuffers.wrappedBuffer(readBytes, 0, res));
        }
        responder.sendChunkEnd();
      } finally {
        in.close();
      }
    } catch (Exception e) {
      LOG.error("Could not take transaction manager snapshot", e);
      responder.sendStatus(HttpResponseStatus.INTERNAL_SERVER_ERROR);
    }
  }

  /**
   * Invalidate a transaction.
   * @param txId transaction ID.
   */
  @Path("/transactions/{tx-id}/invalidate")
  @POST
  public void invalidateTx(HttpRequest request, HttpResponder responder,
                           @PathParam("tx-id") final String txId) {
    try {
      long txIdLong = Long.parseLong(txId);
      boolean success = txClient.invalidate(txIdLong);
      if (success) {
        LOG.info("Transaction {} successfully invalidated", txId);
        responder.sendStatus(HttpResponseStatus.OK);
      } else {
        LOG.info("Transaction {} could not be invalidated: not in progress.", txId);
        responder.sendStatus(HttpResponseStatus.CONFLICT);
      }
    } catch (NumberFormatException e) {
      LOG.info("Could not invalidate transaction: {} is not a valid tx id", txId);
      responder.sendStatus(HttpResponseStatus.BAD_REQUEST);
    }
  }

  /**
   * Reset the state of the transaction manager.
   */
  @Path("/transactions/state")
  @POST
  public void resetTxManagerState(HttpRequest request, HttpResponder responder) {
    txClient.resetState();
    responder.sendStatus(HttpResponseStatus.OK);
  }

  /**
   * Ping: responds with an OK message.
   */
  @Path("/ping")
  @GET
  public void Get(HttpRequest request, HttpResponder response) {
    response.sendString(HttpResponseStatus.OK, "OK");
  }


  /**
   * Returns status of a runnable specified by the type{flows,workflows,mapreduce,procedures}.
   */
  @GET
  @Path("/apps/{app-id}/{runnable-type}/{runnable-id}/status")
  public void getStatus(final HttpRequest request, final HttpResponder responder,
                        @PathParam("app-id") final String appId,
                        @PathParam("runnable-type") final String runnableType,
                        @PathParam("runnable-id") final String runnableId) {

<<<<<<< HEAD
    LOG.trace("Status call from AppFabricHttpHandler for app {} : {} id {}", appId, runnableType, runnableId);

    String accountId = getAuthenticatedAccountId(request);
    Id.Program id = Id.Program.from(accountId, appId, runnableId);
    Type type = RUNNABLE_TYPE_MAP.get(runnableType);

=======
>>>>>>> 7c776966
    try {
      String accountId = getAuthenticatedAccountId(request);
      Id.Program id = Id.Program.from(accountId, appId, runnableId);
      Type type = runnableTypeMap.get(runnableType);

      if (type == Type.MAPREDUCE) {
        String workflowName = getWorkflowName(id.getId());
        if (workflowName != null) {
          //mapreduce is part of a workflow
          workflowClient.getWorkflowStatus(id.getAccountId(), id.getApplicationId(),
                                           workflowName, new WorkflowClient.Callback() {
              @Override
              public void handle(WorkflowClient.Status status) {
                JsonObject reply = new JsonObject();
                if (status.getCode().equals(WorkflowClient.Status.Code.OK)) {
                  reply.addProperty("status", "RUNNING");
                } else {
                  reply.addProperty("status", "STOPPED");
                }
                responder.sendJson(HttpResponseStatus.OK, reply);
              }
            }
          );
        } else {
          //mapreduce is not part of a workflow
          runnableStatus(responder, id, type);
        }
      } else if (type == null) {
        responder.sendStatus(HttpResponseStatus.NOT_FOUND);
      } else {
        runnableStatus(responder, id, type);
      }
    } catch (SecurityException e) {
      responder.sendStatus(HttpResponseStatus.UNAUTHORIZED);
    } catch (Throwable e) {
      LOG.error("Got exception:", e);
      responder.sendStatus(HttpResponseStatus.INTERNAL_SERVER_ERROR);
    }
  }

  /**
   * starts a webapp.
   */
  @POST
  @Path("/apps/{app-id}/webapp/start")
  public void webappStart(final HttpRequest request, final HttpResponder responder,
                              @PathParam("app-id") final String appId) {
      runnableStartStop(request, responder, appId, Type.WEBAPP.prettyName().toLowerCase(), Type.WEBAPP, "start");
  }


  /**
   * stops a webapp.
   */
  @POST
  @Path("/apps/{app-id}/webapp/stop")
  public void webappStop(final HttpRequest request, final HttpResponder responder,
                          @PathParam("app-id") final String appId) {
    runnableStartStop(request, responder, appId, Type.WEBAPP.prettyName().toLowerCase(), Type.WEBAPP, "stop");
  }

  /**
   * Returns status of a webapp.
   */
  @GET
  @Path("/apps/{app-id}/webapp/status")
  public void webappStatus(final HttpRequest request, final HttpResponder responder,
                           @PathParam("app-id") final String appId) {
    try {
      String accountId = getAuthenticatedAccountId(request);
      Id.Program id = Id.Program.from(accountId, appId, Type.WEBAPP.prettyName().toLowerCase());
      runnableStatus(responder, id, Type.WEBAPP);
    } catch (SecurityException e) {
      responder.sendStatus(HttpResponseStatus.UNAUTHORIZED);
    } catch (Throwable t) {
      LOG.error("Got exception:", t);
      responder.sendStatus(HttpResponseStatus.INTERNAL_SERVER_ERROR);
    }
  }

  /**
   * Get workflow name from mapreduceId.
   * Format of mapreduceId: WorkflowName_mapreduceName, if the mapreduce is a part of workflow.
   *
   * @param mapreduceId id of the mapreduce job in reactor.
   * @return workflow name if exists null otherwise
   */
  private String getWorkflowName(String mapreduceId) {
    String [] splits = mapreduceId.split("_");
    if (splits.length > 1) {
      return splits[0];
    } else {
      return null;
    }
  }

  private void runnableStatus(HttpResponder responder, Id.Program id, Type type) {
    try {
      ProgramStatus status = getProgramStatus(id, type);
      if (status.getStatus().equals("NOT_FOUND")) {
        responder.sendStatus(HttpResponseStatus.NOT_FOUND);
      } else {
        JsonObject reply = new JsonObject();
        reply.addProperty("status", status.getStatus());
        responder.sendJson(HttpResponseStatus.OK, reply);
      }
    } catch (SecurityException e) {
      responder.sendStatus(HttpResponseStatus.UNAUTHORIZED);
    } catch (Throwable e) {
      LOG.error("Got exception:", e);
      responder.sendStatus(HttpResponseStatus.INTERNAL_SERVER_ERROR);
    }
  }


  /**
   * Starts a program.
   */
  @POST
  @Path("/apps/{app-id}/{runnable-type}/{runnable-id}/start")
  public void startProgram(HttpRequest request, HttpResponder responder,
                           @PathParam("app-id") final String appId,
                           @PathParam("runnable-type") final String runnableType,
                           @PathParam("runnable-id") final String runnableId) {
    startStopProgram(request, responder, appId, runnableType, runnableId, "start");
  }

  /**
   * Starts a program with debugging enabled.
   */
  @POST
  @Path("/apps/{app-id}/{runnable-type}/{runnable-id}/debug")
  public void debugProgram(HttpRequest request, HttpResponder responder,
                           @PathParam("app-id") final String appId,
                           @PathParam("runnable-type") final String runnableType,
                           @PathParam("runnable-id") final String runnableId) {
    if (!("flows".equals(runnableType) || "procedures".equals(runnableType))) {
      responder.sendStatus(HttpResponseStatus.NOT_IMPLEMENTED);
      return;
    }
    startStopProgram(request, responder, appId, runnableType, runnableId, "debug");
  }

  /**
   * Stops a program.
   */
  @POST
  @Path("/apps/{app-id}/{runnable-type}/{runnable-id}/stop")
  public void stopProgram(HttpRequest request, HttpResponder responder,
                          @PathParam("app-id") final String appId,
                          @PathParam("runnable-type") final String runnableType,
                          @PathParam("runnable-id") final String runnableId) {
    startStopProgram(request, responder, appId, runnableType, runnableId, "stop");
  }

  /**
   * Returns program run history.
   */
  @GET
  @Path("/apps/{app-id}/{runnable-type}/{runnable-id}/history")
  public void runnableHistory(HttpRequest request, HttpResponder responder,
<<<<<<< HEAD
                          @PathParam("app-id") final String appId,
                          @PathParam("runnable-type") final String runnableType,
                          @PathParam("runnable-id") final String runnableId) {
    Type type = RUNNABLE_TYPE_MAP.get(runnableType);
=======
                              @PathParam("app-id") final String appId,
                              @PathParam("runnable-type") final String runnableType,
                              @PathParam("runnable-id") final String runnableId) {
    Type type = runnableTypeMap.get(runnableType);
>>>>>>> 7c776966
    if (type == null || type == Type.WEBAPP) {
      responder.sendStatus(HttpResponseStatus.NOT_FOUND);
      return;
    }

    QueryStringDecoder decoder = new QueryStringDecoder(request.getUri());
    String startTs = getQueryParameter(decoder.getParameters(), Constants.AppFabric.QUERY_PARAM_START_TIME);
    String endTs = getQueryParameter(decoder.getParameters(), Constants.AppFabric.QUERY_PARAM_END_TIME);
    String resultLimit = getQueryParameter(decoder.getParameters(), Constants.AppFabric.QUERY_PARAM_LIMIT);

    long start = startTs == null ? Long.MIN_VALUE : Long.parseLong(startTs);
    long end = endTs == null ? Long.MAX_VALUE : Long.parseLong(endTs);
    int limit = resultLimit == null ? Constants.AppFabric.DEFAULT_HISTORY_RESULTS_LIMIT : Integer.parseInt(resultLimit);
    getHistory(request, responder, appId, runnableId, start, end, limit);
  }

  /**
   * Get runnable runtime args.
   */
  @GET
  @Path("/apps/{app-id}/{runnable-type}/{runnable-id}/runtimeargs")
  public void getRunnableRuntimeArgs(HttpRequest request, HttpResponder responder,
                                     @PathParam("app-id") final String appId,
                                     @PathParam("runnable-type") final String runnableType,
                                     @PathParam("runnable-id") final String runnableId) {
    Type type = RUNNABLE_TYPE_MAP.get(runnableType);
    if (type == null || type == Type.WEBAPP) {
      responder.sendStatus(HttpResponseStatus.NOT_FOUND);
      return;
    }

    String accountId = getAuthenticatedAccountId(request);
    Id.Program id = Id.Program.from(accountId, appId, runnableId);

    try {
      Map<String, String> runtimeArgs = store.getRunArguments(id);
      responder.sendJson(HttpResponseStatus.OK, runtimeArgs);
    } catch (Throwable e) {
      LOG.error("Error getting runtime args {}", e.getMessage(), e);
      responder.sendStatus(HttpResponseStatus.INTERNAL_SERVER_ERROR);
    }
  }

  /**
   * Save runnable runtime args.
   */
  @PUT
  @Path("/apps/{app-id}/{runnable-type}/{runnable-id}/runtimeargs")
  public void saveRunnableRuntimeArgs(HttpRequest request, HttpResponder responder,
                                      @PathParam("app-id") final String appId,
                                      @PathParam("runnable-type") final String runnableType,
                                      @PathParam("runnable-id") final String runnableId) {
    Type type = RUNNABLE_TYPE_MAP.get(runnableType);
    if (type == null || type == Type.WEBAPP) {
      responder.sendStatus(HttpResponseStatus.NOT_FOUND);
      return;
    }

    String accountId = getAuthenticatedAccountId(request);
    Id.Program id = Id.Program.from(accountId, appId, runnableId);

    try {
      Map<String, String> args = decodeArguments(request);
      store.storeRunArguments(id, args);
      responder.sendStatus(HttpResponseStatus.OK);
    } catch (Throwable e) {
      LOG.error("Error getting runtime args {}", e.getMessage(), e);
      responder.sendStatus(HttpResponseStatus.INTERNAL_SERVER_ERROR);
    }
  }

  private String getQueryParameter(Map<String, List<String>> parameters, String parameterName) {
    if (parameters == null || parameters.isEmpty()) {
      return null;
    } else {
      List<String> matchedParams = parameters.get(parameterName);
      return matchedParams == null || matchedParams.isEmpty() ? null : matchedParams.get(0);
    }
  }

  private void getHistory(HttpRequest request, HttpResponder responder, String appId,
                          String runnableId, long start, long end, int limit) {
    try {
      String accountId = getAuthenticatedAccountId(request);
      Id.Program programId = Id.Program.from(accountId, appId, runnableId);
      try {
        List<RunRecord> records = store.getRunHistory(programId, start, end, limit);
        JsonArray history = new JsonArray();

        for (RunRecord record : records) {
          JsonObject object = new JsonObject();
          object.addProperty("runid", record.getPid());
          object.addProperty("start", record.getStartTs());
          object.addProperty("end", record.getStopTs());
          object.addProperty("status", record.getEndStatus());
          history.add(object);
        }
        responder.sendJson(HttpResponseStatus.OK, history);
      } catch (OperationException e) {
        LOG.warn(String.format(UserMessages.getMessage(UserErrors.PROGRAM_NOT_FOUND),
                               programId.toString(), e.getMessage()), e);
        responder.sendStatus(HttpResponseStatus.INTERNAL_SERVER_ERROR);
      }
    } catch (SecurityException e) {
      responder.sendStatus(HttpResponseStatus.UNAUTHORIZED);
    } catch (Throwable e) {
      LOG.error("Got exception:", e);
      responder.sendStatus(HttpResponseStatus.INTERNAL_SERVER_ERROR);
    }
  }

  private synchronized void startStopProgram(HttpRequest request, HttpResponder responder,
                                             final String appId, final String runnableType,
                                             final String runnableId, final String action) {
    Type type = RUNNABLE_TYPE_MAP.get(runnableType);

    if (type == null || (type == Type.WORKFLOW && "stop".equals(action))) {
      responder.sendStatus(HttpResponseStatus.NOT_FOUND);
    } else {
      LOG.trace("{} call from AppFabricHttpHandler for app {}, flow type {} id {}",
                action, appId, runnableType, runnableId);
      runnableStartStop(request, responder, appId, runnableId, type, action);
    }
  }

  private void runnableStartStop(HttpRequest request, HttpResponder responder,
                                 String appId, String runnableId, Type type,
                                 String action) {
    try {
      String accountId = getAuthenticatedAccountId(request);
      Id.Program id = Id.Program.from(accountId, appId, runnableId);
      AppFabricServiceStatus status = null;
      if ("start".equals(action)) {
        status = start(id, type, decodeArguments(request), false);
      } else if ("debug".equals(action)) {
        status = start(id, type, decodeArguments(request), true);
      } else if ("stop".equals(action)) {
        status = stop(id, type);
      }
      if (status == AppFabricServiceStatus.INTERNAL_ERROR) {
        responder.sendStatus(HttpResponseStatus.INTERNAL_SERVER_ERROR);
      }
      responder.sendString(status.getCode(), status.getMessage());
    } catch (SecurityException e) {
      responder.sendStatus(HttpResponseStatus.UNAUTHORIZED);
    } catch (Throwable e) {
      LOG.error("Got exception:", e);
      responder.sendStatus(HttpResponseStatus.INTERNAL_SERVER_ERROR);
    }
  }

  private Map<String, String> decodeArguments(HttpRequest request) throws IOException {
    ChannelBuffer content = request.getContent();
    if (!content.readable()) {
      return ImmutableMap.of();
    }
    Reader reader = new InputStreamReader(new ChannelBufferInputStream(content), Charsets.UTF_8);
    try {
      Map<String, String> args = GSON.fromJson(reader, MAP_STRING_STRING_TYPE);
      return args == null ? ImmutableMap.<String, String>of() : args;
    } catch (JsonSyntaxException e) {
      LOG.info("Failed to parse runtime arguments on {}", request.getUri(), e);
      throw e;
    } finally {
      reader.close();
    }
  }




  /**
   * Starts a Program.
   */
  private AppFabricServiceStatus start(final Id.Program id, Type type, Map<String, String> arguments, boolean debug) {

    try {
      ProgramRuntimeService.RuntimeInfo existingRuntimeInfo = findRuntimeInfo(id, type);
      if (existingRuntimeInfo != null) {
        return AppFabricServiceStatus.PROGRAM_ALREADY_RUNNING;
      }

      Program program = store.loadProgram(id, type);
      if (program == null) {
        return AppFabricServiceStatus.PROGRAM_NOT_FOUND;
      }

      BasicArguments userArguments = new BasicArguments();
      if (arguments != null) {
        userArguments = new BasicArguments(arguments);
      }

      ProgramRuntimeService.RuntimeInfo runtimeInfo =
        runtimeService.run(program, new SimpleProgramOptions(id.getId(), new BasicArguments(), userArguments, debug));

      ProgramController controller = runtimeInfo.getController();
      final String runId = controller.getRunId().getId();

      controller.addListener(new AbstractListener() {
        @Override
        public void stopped() {
          store.setStop(id, runId,
                        TimeUnit.SECONDS.convert(System.currentTimeMillis(), TimeUnit.MILLISECONDS),
                        ProgramController.State.STOPPED.toString());
        }

        @Override
        public void error(Throwable cause) {
          LOG.info("Program stopped with error {}, {}", id, runId, cause);
          store.setStop(id, runId,
                        TimeUnit.SECONDS.convert(System.currentTimeMillis(), TimeUnit.MILLISECONDS),
                        ProgramController.State.ERROR.toString());
        }
      }, Threads.SAME_THREAD_EXECUTOR);


      store.setStart(id, runId, TimeUnit.SECONDS.convert(System.currentTimeMillis(), TimeUnit.MILLISECONDS));
      return AppFabricServiceStatus.OK;
    } catch (Throwable throwable) {
      LOG.error(throwable.getMessage(), throwable);
      return AppFabricServiceStatus.INTERNAL_ERROR;
    }
  }

  /**
   * Stops a Program.
   */
  private AppFabricServiceStatus stop(Id.Program identifier, Type type) {
    ProgramRuntimeService.RuntimeInfo runtimeInfo = findRuntimeInfo(identifier, type);
    if (runtimeInfo == null) {
      try {
        ProgramStatus status = getProgramStatus(identifier, type);
        if ("NOT_FOUND".equals(status.getStatus())) {
          return AppFabricServiceStatus.PROGRAM_NOT_FOUND;
        } else if (ProgramController.State.STOPPED.toString().equals(status.getStatus())) {
          return AppFabricServiceStatus.PROGRAM_ALREADY_STOPPED;
        } else {
          return AppFabricServiceStatus.RUNTIME_INFO_NOT_FOUND;
        }
      } catch (Exception e) {
        return AppFabricServiceStatus.INTERNAL_ERROR;
      }
    }

    try {
      Preconditions.checkNotNull(runtimeInfo, UserMessages.getMessage(UserErrors.RUNTIME_INFO_NOT_FOUND));
      ProgramController controller = runtimeInfo.getController();
      controller.stop().get();
      return AppFabricServiceStatus.OK;
    } catch (Throwable throwable) {
      LOG.warn(throwable.getMessage(), throwable);
      return AppFabricServiceStatus.INTERNAL_ERROR;
    }
  }


  /**
   * Returns number of instances for a flowlet within a flow.
   */
  @GET
  @Path("/apps/{app-id}/flows/{flow-id}/flowlets/{flowlet-id}/instances")
  public void getFlowletInstances(HttpRequest request, HttpResponder responder,
                                  @PathParam("app-id") final String appId, @PathParam("flow-id") final String flowId,
                                  @PathParam("flowlet-id") final String flowletId) {
    try {
      String accountId = getAuthenticatedAccountId(request);
      int count = store.getFlowletInstances(Id.Program.from(accountId, appId, flowId), flowletId);
      JsonObject reply = new JsonObject();
      reply.addProperty("instances", count);
      responder.sendJson(HttpResponseStatus.OK, reply);
    } catch (SecurityException e) {
      responder.sendStatus(HttpResponseStatus.UNAUTHORIZED);
    } catch (Throwable e) {
      LOG.error("Got exception:", e);
      responder.sendStatus(HttpResponseStatus.INTERNAL_SERVER_ERROR);
    }
  }

  /**
   * Increases number of instance for a flowlet within a flow.
   */
  @PUT
  @Path("/apps/{app-id}/flows/{flow-id}/flowlets/{flowlet-id}/instances")
  public void setFlowletInstances(HttpRequest request, HttpResponder responder,
                                  @PathParam("app-id") final String appId, @PathParam("flow-id") final String flowId,
                                  @PathParam("flowlet-id") final String flowletId) {
    Short instances = 0;
    try {
      instances = getInstances(request);
      if (instances < 1) {
        responder.sendString(HttpResponseStatus.BAD_REQUEST, "Instance count should be greater than 0");
        return;
      }
    } catch (Throwable th) {
      responder.sendString(HttpResponseStatus.BAD_REQUEST, "Invalid instance count.");
      return;
    }

    try {
      String accountId = getAuthenticatedAccountId(request);
      Id.Program programID = Id.Program.from(accountId, appId, flowId);
      int oldInstances = store.getFlowletInstances(programID, flowletId);
      if (oldInstances != (int) instances) {
        store.setFlowletInstances(programID, flowletId, instances);
        ProgramRuntimeService.RuntimeInfo runtimeInfo = findRuntimeInfo(accountId, appId, flowId, Type.FLOW);
        if (runtimeInfo != null) {
          runtimeInfo.getController().command(ProgramOptionConstants.FLOWLET_INSTANCES,
                                              ImmutableMap.of("flowlet", flowletId,
                                                              "newInstances", String.valueOf((int) instances),
                                                              "oldInstances", String.valueOf(oldInstances))).get();
        }
      }
      responder.sendStatus(HttpResponseStatus.OK);
    } catch (SecurityException e) {
      responder.sendStatus(HttpResponseStatus.UNAUTHORIZED);
    } catch (Throwable e) {
      LOG.error("Got exception:", e);
      responder.sendStatus(HttpResponseStatus.INTERNAL_SERVER_ERROR);
    }
  }


  private short getInstances(HttpRequest request) throws IOException, NumberFormatException {
    String instanceCount = "";
    Map<String, String> arguments = decodeArguments(request);
    if (!arguments.isEmpty()) {
      instanceCount = arguments.get("instances");
    }
    return Short.parseShort(instanceCount);
  }

  private ProgramStatus getProgramStatus(Id.Program id, Type type)
    throws Exception {

    try {
      ProgramRuntimeService.RuntimeInfo runtimeInfo = findRuntimeInfo(id, type);

      if (runtimeInfo == null) {
        if (type != Type.WEBAPP) {
          //Runtime info not found. Check to see if the program exists.
          String spec = getProgramSpecification(id, type);
          if (spec == null || spec.isEmpty()) {
            // program doesn't exist
            return new ProgramStatus(id.getApplicationId(), id.getId(), "NOT_FOUND");
          } else {
            // program exists and not running. so return stopped.
            return new ProgramStatus(id.getApplicationId(), id.getId(), ProgramController.State.STOPPED.toString());
          }
        } else {
          // TODO: Fetching webapp status is a hack. This will be fixed when webapp spec is added.
          Location webappLoc = null;
          try {
            webappLoc = Programs.programLocation(locationFactory, appFabricDir, id, Type.WEBAPP);
          } catch (FileNotFoundException e) {
            // No location found for webapp, no need to log this exception
          }

          if (webappLoc != null && webappLoc.exists()) {
            // webapp exists and not running. so return stopped.
            return new ProgramStatus(id.getApplicationId(), id.getId(), ProgramController.State.STOPPED.toString());
          } else {
            // webapp doesn't exist
            return new ProgramStatus(id.getApplicationId(), id.getId(), "NOT_FOUND");
          }
        }
      }

      String status = controllerStateToString(runtimeInfo.getController().getState());
      return new ProgramStatus(id.getApplicationId(), id.getId(), status);
    } catch (Throwable throwable) {
      LOG.warn(throwable.getMessage(), throwable);
      throw new Exception(throwable.getMessage());
    }
  }

  /**
   * Deploys an application with the specified name.
   */
  @PUT
  @Path("/apps/{app-id}")
  public BodyConsumer deploy(HttpRequest request, HttpResponder responder, @PathParam("app-id") final String appId) {
    try {
      return deployAppStream(request, responder, appId);
    } catch (Exception ex) {
      responder.sendString(HttpResponseStatus.INTERNAL_SERVER_ERROR, "Deploy failed: {}" + ex.getMessage());
      return null;
    }

  }

  /**
   * Deploys an application.
   */
  @POST
  @Path("/apps")
  public BodyConsumer deploy(HttpRequest request, HttpResponder responder) {
    // null means use name provided by app spec
    try {
      return deployAppStream(request, responder, null);
    } catch (Exception ex) {
      responder.sendString(HttpResponseStatus.INTERNAL_SERVER_ERROR, "Deploy failed: {}" + ex.getMessage());
      return null;
    }
  }

  /**
   * Returns next scheduled runtime of a workflow.
   */
  @GET
  @Path("/apps/{app-id}/workflows/{workflow-id}/nextruntime")
  public void getScheduledRunTime(HttpRequest request, HttpResponder responder,
                                  @PathParam("app-id") final String appId,
                                  @PathParam("workflow-id") final String workflowId) {
    try {
      String accountId = getAuthenticatedAccountId(request);
      Id.Program id = Id.Program.from(accountId, appId, workflowId);
      List<ScheduledRuntime> runtimes = scheduler.nextScheduledRuntime(id, Type.WORKFLOW);

      JsonArray array = new JsonArray();
      for (ScheduledRuntime runtime : runtimes) {
        JsonObject object = new JsonObject();
        object.addProperty("id", runtime.getScheduleId());
        object.addProperty("time", runtime.getTime());
        array.add(object);
      }
      responder.sendJson(HttpResponseStatus.OK, array);
    } catch (SecurityException e) {
      responder.sendStatus(HttpResponseStatus.UNAUTHORIZED);
    } catch (Throwable e) {
      LOG.error("Got exception:", e);
      responder.sendStatus(HttpResponseStatus.INTERNAL_SERVER_ERROR);
    }
  }

  /**
   * Returns the schedule ids for a given workflow.
   */
  @GET
  @Path("/apps/{app-id}/workflows/{workflow-id}/schedules")
  public void workflowSchedules(HttpRequest request, HttpResponder responder,
                                @PathParam("app-id") final String appId,
                                @PathParam("workflow-id") final String workflowId) {
    try {
      String accountId = getAuthenticatedAccountId(request);
      Id.Program id = Id.Program.from(accountId, appId, workflowId);
      responder.sendJson(HttpResponseStatus.OK, scheduler.getScheduleIds(id, Type.WORKFLOW));
    } catch (SecurityException e) {
      responder.sendStatus(HttpResponseStatus.UNAUTHORIZED);
    } catch (Throwable e) {
      LOG.error("Got exception:", e);
      responder.sendStatus(HttpResponseStatus.INTERNAL_SERVER_ERROR);
    }
  }

  /**
   * Get schedule state.
   */
  @GET
  @Path("/apps/{app-id}/workflows/{workflow-id}/schedules/{schedule-id}/status")
  public void getScheuleState(HttpRequest request, HttpResponder responder,
                              @PathParam("app-id") final String appId,
                              @PathParam("workflow-id") final String workflowId,
                              @PathParam("schedule-id") final String scheduleId) {
    try {
      // get the accountId to catch if there is a security exception
      String accountId = getAuthenticatedAccountId(request);
      JsonObject json = new JsonObject();
      json.addProperty("status", scheduler.scheduleState(scheduleId).toString());
      responder.sendJson(HttpResponseStatus.OK, json);
    } catch (SecurityException e) {
      responder.sendStatus(HttpResponseStatus.UNAUTHORIZED);
    } catch (Throwable e) {
      LOG.error("Got exception:", e);
      responder.sendStatus(HttpResponseStatus.INTERNAL_SERVER_ERROR);
    }
  }

  /**
   * Suspend a workflow schedule.
   */
  @POST
  @Path("/apps/{app-id}/workflows/{workflow-id}/schedules/{schedule-id}/suspend")
  public void workflowScheduleSuspend(HttpRequest request, HttpResponder responder,
                                      @PathParam("app-id") final String appId,
                                      @PathParam("workflow-id") final String workflowId,
                                      @PathParam("schedule-id") final String scheduleId) {
    try {
      // get the accountId to catch if there is a security exception
      String accountId = getAuthenticatedAccountId(request);
      Scheduler.ScheduleState state = scheduler.scheduleState(scheduleId);
      switch (state) {
        case NOT_FOUND:
          responder.sendStatus(HttpResponseStatus.NOT_FOUND);
          break;
        case SCHEDULED:
          scheduler.suspendSchedule(scheduleId);
          responder.sendJson(HttpResponseStatus.OK, "OK");
          break;
        case SUSPENDED:
          responder.sendJson(HttpResponseStatus.OK, "Schedule already suspended");
          break;
      }
    } catch (SecurityException e) {
      responder.sendStatus(HttpResponseStatus.UNAUTHORIZED);
    } catch (Throwable e) {
      LOG.error("Got exception:", e);
      responder.sendStatus(HttpResponseStatus.INTERNAL_SERVER_ERROR);
    }
  }

  /**
   * Resume a workflow schedule.
   */
  @POST
  @Path("/apps/{app-id}/workflows/{workflow-id}/schedules/{schedule-id}/resume")
  public void workflowScheduleResume(HttpRequest request, HttpResponder responder,
                                     @PathParam("app-id") final String appId,
                                     @PathParam("workflow-id") final String workflowId,
                                     @PathParam("schedule-id") final String scheduleId) {

    try {
      // get the accountId to catch if there is a security exception
      String accountId = getAuthenticatedAccountId(request);
      Scheduler.ScheduleState state = scheduler.scheduleState(scheduleId);
      switch (state) {
        case NOT_FOUND:
          responder.sendStatus(HttpResponseStatus.NOT_FOUND);
          break;
        case SCHEDULED:
          responder.sendJson(HttpResponseStatus.OK, "Already resumed");
          break;
        case SUSPENDED:
          scheduler.resumeSchedule(scheduleId);
          responder.sendJson(HttpResponseStatus.OK, "OK");
          break;
      }
    } catch (SecurityException e) {
      responder.sendStatus(HttpResponseStatus.UNAUTHORIZED);
    } catch (Throwable e) {
      LOG.error("Got exception:", e);
      responder.sendStatus(HttpResponseStatus.INTERNAL_SERVER_ERROR);
    }
  }

  @GET
  @Path("/apps/{app-id}/procedures/{procedure-id}/live-info")
  @SuppressWarnings("unused")
  public void procedureLiveInfo(HttpRequest request, HttpResponder responder,
                                @PathParam("app-id") final String appId,
                                @PathParam("procedure-id") final String procedureId) {
    getLiveInfo(request, responder, appId, procedureId, Type.PROCEDURE);
  }

  @GET
  @Path("/apps/{app-id}/flows/{flow-id}/live-info")
  @SuppressWarnings("unused")
  public void flowLiveInfo(HttpRequest request, HttpResponder responder,
                           @PathParam("app-id") final String appId,
                           @PathParam("flow-id") final String flowId) {
    getLiveInfo(request, responder, appId, flowId, Type.FLOW);
  }

  /**
   * Returns specification of a runnable - flow.
   */
  @GET
  @Path("/apps/{app-id}/flows/{flow-id}")
  public void flowSpecification(HttpRequest request, HttpResponder responder,
                                @PathParam("app-id") final String appId,
                                @PathParam("flow-id")final String flowId) {
    runnableSpecification(request, responder, appId, Type.FLOW, flowId);
  }

<<<<<<< HEAD
    Type type = RUNNABLE_TYPE_MAP.get(runnableType);
    if (type == null || type == Type.WEBAPP) {
      responder.sendStatus(HttpResponseStatus.NOT_FOUND);
      return;
    }
=======
  /**
   * Returns specification of procedure
   */
  @GET
  @Path("/apps/{app-id}/procedures/{procedure-id}")
  public void procedureSpecification(HttpRequest request, HttpResponder responder,
                                @PathParam("app-id") final String appId,
                                @PathParam("procedure-id")final String procId) {
    runnableSpecification(request, responder, appId, Type.PROCEDURE, procId);
  }

  /**
   * Returns specification of mapreduce
   */
  @GET
  @Path("/apps/{app-id}/mapreduce/{mapreduce-id}")
  public void mapreduceSpecification(HttpRequest request, HttpResponder responder,
                                @PathParam("app-id") final String appId,
                                @PathParam("mapreduce-id")final String mapreduceId) {
    runnableSpecification(request, responder, appId, Type.MAPREDUCE, mapreduceId);
  }

  /**
   * Returns specification of workflow
   */
  @GET
  @Path("/apps/{app-id}/workflows/{workflow-id}")
  public void workflowSpecification(HttpRequest request, HttpResponder responder,
                                @PathParam("app-id") final String appId,
                                @PathParam("workflow-id")final String workflowId) {
    runnableSpecification(request, responder, appId, Type.WORKFLOW, workflowId);
  }



  private void runnableSpecification(HttpRequest request, HttpResponder responder,
                                    final String appId, Type runnableType,
                                    final String runnableId) {
>>>>>>> 7c776966

    try {
      String accountId = getAuthenticatedAccountId(request);
      Id.Program id = Id.Program.from(accountId, appId, runnableId);
      String specification = getProgramSpecification(id, runnableType);
      if (specification == null || specification.isEmpty()) {
        responder.sendStatus(HttpResponseStatus.NOT_FOUND);
      } else {
        responder.sendByteArray(HttpResponseStatus.OK, specification.getBytes(Charsets.UTF_8),
                                ImmutableMultimap.of(HttpHeaders.Names.CONTENT_TYPE, "application/json"));
      }
    } catch (SecurityException e) {
      responder.sendStatus(HttpResponseStatus.UNAUTHORIZED);
    } catch (Throwable e) {
      LOG.error("Got exception:", e);
      responder.sendStatus(HttpResponseStatus.INTERNAL_SERVER_ERROR);
    }
  }

  private BodyConsumer deployAppStream (final HttpRequest request,
                                        final HttpResponder responder, final String appId) throws IOException {
    final String archiveName = request.getHeader(ARCHIVE_NAME_HEADER);
    final String accountId = getAuthenticatedAccountId(request);
    final Location uploadDir = locationFactory.create(archiveDir + "/" + accountId);
    final Location archive = uploadDir.append(archiveName);
    final OutputStream os = archive.getOutputStream();

    if (archiveName == null || archiveName.isEmpty()) {
      responder.sendString(HttpResponseStatus.BAD_REQUEST, ARCHIVE_NAME_HEADER + " header not present");
    }

    final SessionInfo sessionInfo = new SessionInfo(accountId, appId, archiveName, archive, DeployStatus.UPLOADING);
    sessions.put(accountId, sessionInfo);

    return new BodyConsumer() {
      @Override
      public void chunk(ChannelBuffer request, HttpResponder responder) {
        try {
          request.readBytes(os, request.readableBytes());
        } catch (IOException e) {
          sessionInfo.setStatus(DeployStatus.FAILED);
          e.printStackTrace();
          responder.sendString(HttpResponseStatus.INTERNAL_SERVER_ERROR, e.getMessage());
        }
      }
      @Override
      public void finished(HttpResponder responder) {
        try {
          os.close();
          sessionInfo.setStatus(DeployStatus.VERIFYING);
          deploy(accountId, appId, archive);
          sessionInfo.setStatus(DeployStatus.DEPLOYED);
          responder.sendString(HttpResponseStatus.OK, "Deploy Complete");
        } catch (Exception ex) {
          sessionInfo.setStatus(DeployStatus.FAILED);
          ex.printStackTrace();
          responder.sendString(HttpResponseStatus.BAD_REQUEST, ex.getMessage());
        } finally {
          save(sessionInfo.setStatus(sessionInfo.getStatus()), accountId);
          sessions.remove(accountId);
        }
      }
      @Override
      public void handleError(Throwable t) {
        try {
          os.close();
          sessionInfo.setStatus(DeployStatus.FAILED);
          responder.sendString(HttpResponseStatus.INTERNAL_SERVER_ERROR, t.getCause().getMessage());
        } catch (IOException e) {
          e.printStackTrace();
        } finally {
          save(sessionInfo.setStatus(sessionInfo.getStatus()), accountId);
          sessions.remove(accountId);
        }
      }
    };

  }

  // deploy helper
  private void deploy(final String accountId, final String appId , Location archive) throws Exception {

    try {
      Id.Account id = Id.Account.from(accountId);
      Location archiveLocation = archive;
      Manager<Location, ApplicationWithPrograms> manager = managerFactory.create(new ProgramTerminator() {
        @Override
        public void stop(Id.Account id, Id.Program programId, Type type) throws ExecutionException {
          deleteHandler(programId, type);
        }
      });

      ApplicationWithPrograms applicationWithPrograms =
        manager.deploy(id, appId, archiveLocation).get();
      ApplicationSpecification specification = applicationWithPrograms.getAppSpecLoc().getSpecification();
      setupSchedules(accountId, specification);
    } catch (Throwable e) {
      LOG.warn(e.getMessage(), e);
      throw new Exception(e.getMessage());
    }
  }



  private void setupSchedules(String accountId, ApplicationSpecification specification)  throws IOException {

    for (Map.Entry<String, WorkflowSpecification> entry : specification.getWorkflows().entrySet()) {
      Id.Program programId = Id.Program.from(accountId, specification.getName(), entry.getKey());
      List<String> existingSchedules = scheduler.getScheduleIds(programId, Type.WORKFLOW);
      //Delete the existing schedules and add new ones.
      if (!existingSchedules.isEmpty()) {
        scheduler.deleteSchedules(programId, Type.WORKFLOW, existingSchedules);
      }
      // Add new schedules.
      if (!entry.getValue().getSchedules().isEmpty()) {
        scheduler.schedule(programId, Type.WORKFLOW, entry.getValue().getSchedules());
      }
    }
  }


  /**
   * Defines the class for sending deploy status to client.
   */
  private static class Status {
    private final int code;
    private final String status;
    private final String message;

    public Status(int code, String message) {
      this.code = code;
      this.status = DeployStatus.getMessage(code);
      this.message = message;
    }
  }

  /**
   * Gets application deployment status.
   */
  @GET
  @Path("/deploy/status")
  public void getDeployStatus(HttpRequest request, HttpResponder responder) {
    try {
      String accountId = getAuthenticatedAccountId(request);
      DeployStatus status  = dstatus(accountId);
      LOG.trace("Deployment status call at AppFabricHttpHandler , Status: {}", status);
      responder.sendJson(HttpResponseStatus.OK, new Status(status.getCode(), status.getMessage()));
    } catch (SecurityException e) {
      responder.sendStatus(HttpResponseStatus.UNAUTHORIZED);
    } catch (Throwable e) {
      LOG.error("Got exception:", e);
      responder.sendStatus(HttpResponseStatus.INTERNAL_SERVER_ERROR);
    }
  }


  /**
   * Promote an application another reactor.
   */
  @POST
  @Path("/apps/{app-id}/promote")
  public void promoteApp(HttpRequest request, HttpResponder responder, @PathParam("app-id") final String appId) {
    try {
      String postBody = null;

      try {
        postBody = IOUtils.toString(new ChannelBufferInputStream(request.getContent()));
      } catch (IOException e) {
        responder.sendError(HttpResponseStatus.BAD_REQUEST, e.getMessage());
        return;
      }

      Map<String, String> content = null;
      try {
        content = GSON.fromJson(postBody, MAP_STRING_STRING_TYPE);
      } catch (JsonSyntaxException e) {
        responder.sendError(HttpResponseStatus.BAD_REQUEST, "Not a valid body specified.");
        return;
      }

      if (!content.containsKey("hostname")) {
        responder.sendError(HttpResponseStatus.BAD_REQUEST, "Hostname not specified.");
        return;
      }

      // Checks DNS, Ipv4, Ipv6 address in one go.
      String hostname = content.get("hostname");
      Preconditions.checkArgument(!hostname.isEmpty(), "Empty hostname passed.");
      InetAddress address = InetAddress.getByName(hostname);

      String accountId = getAuthenticatedAccountId(request);
      AuthToken token = new AuthToken(request.getHeader(Constants.Gateway.CONTINUUITY_API_KEY));
      ArchiveId id = new ArchiveId(accountId, appId, "promote-" + System.currentTimeMillis() + ".jar");

      final Location appArchive = store.getApplicationArchiveLocation
        (Id.Application.from(id.getAccountId(), id.getApplicationId()));
      if (appArchive == null || !appArchive.exists()) {
        throw new AppFabricServiceException("Unable to locate the application.");
      }

      if (!promote(token, id, hostname)) {
        responder.sendError(HttpResponseStatus.INTERNAL_SERVER_ERROR, "Failed to promote application " + appId);
      } else {
        responder.sendStatus(HttpResponseStatus.OK);
      }
    } catch (SecurityException e) {
      responder.sendStatus(HttpResponseStatus.UNAUTHORIZED);
    } catch (Throwable e) {
      LOG.error("Got exception:", e);
      responder.sendStatus(HttpResponseStatus.INTERNAL_SERVER_ERROR);
    }
  }

  public boolean promote(AuthToken authToken, ArchiveId id, String hostname) throws Exception {

    try {
      final Location appArchive = store.getApplicationArchiveLocation(Id.Application.from(id.getAccountId(),
                                                                                          id.getApplicationId()));
      if (appArchive == null || !appArchive.exists()) {
        throw new Exception("Unable to locate the application.");
      }

      String schema = "https";
      if ("localhost".equals(hostname)) {
        schema = "http";
      }

      String url = String.format("%s://%s:%d/v2/apps/%s",
                                 schema, hostname, Constants.AppFabric.DEFAULT_SERVER_PORT, id.getApplicationId());
      SimpleAsyncHttpClient client = new SimpleAsyncHttpClient.Builder()
        .setUrl(url)
        .setRequestTimeoutInMs((int) UPLOAD_TIMEOUT)
        .setHeader("X-Archive-Name", appArchive.getName())
        .setHeader("X-Continuuity-ApiKey", authToken.getToken())
        .build();

      try {
        Future<Response> future = client.put(new LocationBodyGenerator(appArchive));
        Response response = future.get(UPLOAD_TIMEOUT, TimeUnit.MILLISECONDS);
        if (response.getStatusCode() != 200) {
          throw new RuntimeException(response.getResponseBody());
        }
        return true;
      } finally {
        client.close();
      }
    } catch (Exception ex) {
      LOG.warn(ex.getMessage(), ex);
      throw ex;
    }
  }

  private static final class LocationBodyGenerator implements BodyGenerator {

    private final Location location;

    private LocationBodyGenerator(Location location) {
      this.location = location;
    }

    @Override
    public Body createBody() throws IOException {
      final InputStream input = location.getInputStream();

      return new Body() {
        @Override
        public long getContentLength() {
          try {
            return location.length();
          } catch (IOException e) {
            throw Throwables.propagate(e);
          }
        }

        @Override
        public long read(ByteBuffer buffer) throws IOException {
          // Fast path
          if (buffer.hasArray()) {
            int len = input.read(buffer.array(), buffer.arrayOffset() + buffer.position(), buffer.remaining());
            if (len > 0) {
              buffer.position(buffer.position() + len);
            }
            return len;
          }

          byte[] bytes = new byte[buffer.remaining()];
          int len = input.read(bytes);
          if (len < 0) {
            return len;
          }
          buffer.put(bytes, 0, len);
          return len;
        }

        @Override
        public void close() throws IOException {
          input.close();
        }
      };
    }
  }

  /**
   * Delete an application specified by appId
   */
  @DELETE
  @Path("/apps/{app-id}")
  public void deleteApp(HttpRequest request, HttpResponder responder,
                        @PathParam("app-id") final String appId) {
    try {
      String accountId = getAuthenticatedAccountId(request);
      Id.Program id = Id.Program.from(accountId, appId, "");
      AppFabricServiceStatus appStatus = removeApplication(id);
      LOG.trace("Delete call for Application {} at AppFabricHttpHandler", appId);
      responder.sendString(appStatus.getCode(), appStatus.getMessage());
    } catch (SecurityException e) {
      responder.sendStatus(HttpResponseStatus.UNAUTHORIZED);
    } catch (Throwable e) {
      LOG.error("Got exception: ", e);
      responder.sendStatus(HttpResponseStatus.INTERNAL_SERVER_ERROR);
    }
  }

  /**
   * Deletes all applications in the reactor.
   */
  @DELETE
  @Path("/apps")
  public void deleteAllApps(HttpRequest request, HttpResponder responder) {
    try {
      String accountId = getAuthenticatedAccountId(request);
      Id.Account id = Id.Account.from(accountId);
      AppFabricServiceStatus status = removeAll(id);
      LOG.trace("Delete All call at AppFabricHttpHandler");
      responder.sendString(status.getCode(), status.getMessage());
    } catch (SecurityException e) {
      responder.sendStatus(HttpResponseStatus.UNAUTHORIZED);
    } catch (Throwable e) {
      LOG.error("Got exception: ", e);
      responder.sendStatus(HttpResponseStatus.INTERNAL_SERVER_ERROR);
    }
  }

  /**
   * Deletes queues
   */
  @DELETE
  @Path("/apps/{app-id}/flows/{flow-id}/queues")
  public void deleteFlowQueues(HttpRequest request, HttpResponder responder,
                               @PathParam("app-id") final String appId,
                               @PathParam("flow-id") final String flowId) {
    String accountId = getAuthenticatedAccountId(request);
    Id.Program programId = Id.Program.from(accountId, appId, flowId);
    try {
      ProgramStatus status = getProgramStatus(programId, Type.FLOW);
      if (status.getStatus().equals("NOT_FOUND")) {
        responder.sendStatus(HttpResponseStatus.NOT_FOUND);
      } else if (status.getStatus().equals("RUNNING")) {
        responder.sendString(HttpResponseStatus.FORBIDDEN, "Flow is running, please stop it first.");
      } else {
        queueAdmin.dropAllForFlow(appId, flowId);
        // delete process metrics that are used to calculate the queue size (process.events.pending metric name)
        deleteProcessMetricsForFlow(appId, flowId);
        responder.sendStatus(HttpResponseStatus.OK);
      }
    } catch (SecurityException e) {
      responder.sendStatus(HttpResponseStatus.UNAUTHORIZED);
    } catch (Throwable e) {
      LOG.error("Got exception:", e);
      responder.sendStatus(HttpResponseStatus.INTERNAL_SERVER_ERROR);
    }
  }

  /*
   * Retrieves a {@link SessionInfo} from the file system.
   */
  @Nullable
  private SessionInfo retrieve(String accountId) {
    try {
      final Location outputDir = locationFactory.create(archiveDir + "/" + accountId);
      if (!outputDir.exists()) {
        return null;
      }
      final Location sessionInfoFile = outputDir.append("session.json");
      InputSupplier<Reader> reader = new InputSupplier<Reader>() {
        @Override
        public Reader getInput() throws IOException {
          return new InputStreamReader(sessionInfoFile.getInputStream(), "UTF-8");
        }
      };

      Gson gson = new GsonBuilder().registerTypeAdapter(Location.class, new LocationCodec(locationFactory)).create();
      Reader r = reader.getInput();
      try {
        return gson.fromJson(r, SessionInfo.class);
      } finally {
        Closeables.closeQuietly(r);
      }
    } catch (IOException e) {
      LOG.warn("Failed to retrieve session info for account.");
    }
    return null;
  }

  private AppFabricServiceStatus removeAll(Id.Account identifier) throws Exception {
    List<ApplicationSpecification> allSpecs = new ArrayList<ApplicationSpecification>(
      store.getAllApplications(identifier));

    //Check if any App associated with this account is running
    final Id.Account accId = Id.Account.from(identifier.getId());
    boolean appRunning = checkAnyRunning(new Predicate<Id.Program>() {
      @Override
      public boolean apply(Id.Program programId) {
        return programId.getApplication().getAccount().equals(accId);
      }
    }, Type.values());

    if (appRunning) {
      return AppFabricServiceStatus.PROGRAM_STILL_RUNNING;
    }

    //All Apps are STOPPED, delete them
    for (ApplicationSpecification appSpec : allSpecs) {
      Id.Program id = Id.Program.from(identifier.getId(), appSpec.getName() , "");
      removeApplication(id);
    }
    return AppFabricServiceStatus.OK;
  }

  private AppFabricServiceStatus removeApplication(Id.Program identifier) throws Exception {
    Id.Account accountId = Id.Account.from(identifier.getAccountId());
    final Id.Application appId = Id.Application.from(accountId, identifier.getApplicationId());

    //Check if all are stopped.
    boolean appRunning = checkAnyRunning(new Predicate<Id.Program>() {
      @Override
      public boolean apply(Id.Program programId) {
        return programId.getApplication().equals(appId);
      }
    }, Type.values());

    if (appRunning) {
      return AppFabricServiceStatus.PROGRAM_STILL_RUNNING;
    }

    ApplicationSpecification spec = store.getApplication(appId);
    if (spec == null) {
      return AppFabricServiceStatus.PROGRAM_NOT_FOUND;
    }

    //Delete the schedules
    for (WorkflowSpecification workflowSpec : spec.getWorkflows().values()) {
      Id.Program workflowProgramId = Id.Program.from(appId, workflowSpec.getName());
      List<String> schedules = scheduler.getScheduleIds(workflowProgramId, Type.WORKFLOW);
      if (!schedules.isEmpty()) {
        scheduler.deleteSchedules(workflowProgramId, Type.WORKFLOW, schedules);
      }
    }

    deleteMetrics(identifier.getAccountId(), identifier.getApplicationId());

    // also delete all queue state of each flow
    for (FlowSpecification flowSpecification : spec.getFlows().values()) {
      queueAdmin.dropAllForFlow(identifier.getApplicationId(), flowSpecification.getName());
    }
    deleteProgramLocations(appId);

    Location appArchive = store.getApplicationArchiveLocation(appId);
    Preconditions.checkNotNull(appArchive, "Could not find the location of application", appId.getId());
    appArchive.delete();
    store.removeApplication(appId);
    return AppFabricServiceStatus.OK;
  }

  private void deleteMetrics(String account, String application) throws IOException {
    Iterable<Discoverable> discoverables = this.discoveryServiceClient.discover(Constants.Service.METRICS);
    Discoverable discoverable = new TimeLimitEndpointStrategy(new RandomEndpointStrategy(discoverables),
                                                              DISCOVERY_TIMEOUT_SECONDS, TimeUnit.SECONDS).pick();

    if (discoverable == null) {
      LOG.error("Fail to get any metrics endpoint for deleting metrics.");
      throw new IOException("Can't find Metrics endpoint");
    }

    LOG.debug("Deleting metrics for application {}", application);
    for (MetricsScope scope : MetricsScope.values()) {
      String url = String.format("http://%s:%d%s/metrics/%s/apps/%s",
                                 discoverable.getSocketAddress().getHostName(),
                                 discoverable.getSocketAddress().getPort(),
                                 Constants.Gateway.GATEWAY_VERSION,
                                 scope.name().toLowerCase(),
                                 application);
      sendMetricsDelete(url);
    }
  }

  private void deleteMetrics(String accountId) throws IOException, OperationException {
    Collection<ApplicationSpecification> applications = this.store.getAllApplications(new Id.Account(accountId));
    Iterable<Discoverable> discoverables = this.discoveryServiceClient.discover(Constants.Service.METRICS);
    Discoverable discoverable = new TimeLimitEndpointStrategy(new RandomEndpointStrategy(discoverables),
                                                              DISCOVERY_TIMEOUT_SECONDS, TimeUnit.SECONDS).pick();

    if (discoverable == null) {
      LOG.error("Fail to get any metrics endpoint for deleting metrics.");
      return;
    }

    for (MetricsScope scope : MetricsScope.values()) {
      for (ApplicationSpecification application : applications) {
        String url = String.format("http://%s:%d%s/metrics/%s/apps/%s",
                                   discoverable.getSocketAddress().getHostName(),
                                   discoverable.getSocketAddress().getPort(),
                                   Constants.Gateway.GATEWAY_VERSION,
                                   scope.name().toLowerCase(),
                                   application.getName());
        sendMetricsDelete(url);
      }
    }

    String url = String.format("http://%s:%d%s/metrics",
                               discoverable.getSocketAddress().getHostName(),
                               discoverable.getSocketAddress().getPort(),
                               Constants.Gateway.GATEWAY_VERSION);
    sendMetricsDelete(url);
  }

  // deletes the process metrics for a flow
  private void deleteProcessMetricsForFlow(String application, String flow) throws IOException {
    Iterable<Discoverable> discoverables = this.discoveryServiceClient.discover(Constants.Service.METRICS);
    Discoverable discoverable = new TimeLimitEndpointStrategy(new RandomEndpointStrategy(discoverables),
                                                              3L, TimeUnit.SECONDS).pick();

    if (discoverable == null) {
      LOG.error("Fail to get any metrics endpoint for deleting metrics.");
      throw new IOException("Can't find Metrics endpoint");
    }

    LOG.debug("Deleting metrics for flow {}.{}", application, flow);
    String url = String.format("http://%s:%d%s/metrics/reactor/apps/%s/flows/%s?prefixEntity=process",
                               discoverable.getSocketAddress().getHostName(),
                               discoverable.getSocketAddress().getPort(),
                               Constants.Gateway.GATEWAY_VERSION,
                               application, flow);

    long timeout = TimeUnit.MILLISECONDS.convert(1, TimeUnit.MINUTES);

    SimpleAsyncHttpClient client = new SimpleAsyncHttpClient.Builder()
      .setUrl(url)
      .setRequestTimeoutInMs((int) timeout)
      .build();

    try {
      client.delete().get(timeout, TimeUnit.MILLISECONDS);
    } catch (Exception e) {
      LOG.error("exception making metrics delete call", e);
      Throwables.propagate(e);
    } finally {
      client.close();
    }
  }


  private void sendMetricsDelete(String url) {
    SimpleAsyncHttpClient client = new SimpleAsyncHttpClient.Builder()
      .setUrl(url)
      .setRequestTimeoutInMs((int) METRICS_SERVER_RESPONSE_TIMEOUT)
      .build();

    try {
      client.delete().get(METRICS_SERVER_RESPONSE_TIMEOUT, TimeUnit.MILLISECONDS);
    } catch (Exception e) {
      LOG.error("exception making metrics delete call", e);
      Throwables.propagate(e);
    } finally {
      client.close();
    }
  }

  /**
   * Check if any program that satisfy the given {@link Predicate} is running.
   *
   * @param predicate Get call on each running {@link Id.Program}.
   * @param types Types of program to check
   * returns True if a program is running as defined by the predicate.
   */
  private boolean checkAnyRunning(Predicate<Id.Program> predicate, Type... types) {
    for (Type type : types) {
      for (Map.Entry<RunId, ProgramRuntimeService.RuntimeInfo> entry :  runtimeService.list(type).entrySet()) {
        Id.Program programId = entry.getValue().getProgramId();
        if (predicate.apply(programId)) {
          LOG.trace("Program still running in checkAnyRunning: {} {} {} {}",
                    programId.getApplicationId(), type, programId.getId(), entry.getValue().getController().getRunId());
          return true;
        }
      }
    }
    return false;
  }

  /**
   * Delete the jar location of the program.
   *
   * @param appId        applicationId.
   * @throws IOException if there are errors with location IO
   */
  private void deleteProgramLocations(Id.Application appId) throws IOException, OperationException {
    ApplicationSpecification specification = store.getApplication(appId);

    Iterable<ProgramSpecification> programSpecs = Iterables.concat(specification.getFlows().values(),
                                                                   specification.getMapReduce().values(),
                                                                   specification.getProcedures().values(),
                                                                   specification.getWorkflows().values());

    for (ProgramSpecification spec : programSpecs) {
      Type type = Type.typeOfSpecification(spec);
      Id.Program programId = Id.Program.from(appId, spec.getName());
      Location location = Programs.programLocation(locationFactory, appFabricDir, programId, type);
      location.delete();
    }

    // Delete webapp
    // TODO: this will go away once webapp gets a spec
    try {
      Id.Program programId = Id.Program.from(appId.getAccountId(), appId.getId(), Type.WEBAPP.name().toLowerCase());
      Location location = Programs.programLocation(locationFactory, appFabricDir, programId, Type.WEBAPP);
      location.delete();
    } catch (FileNotFoundException e) {
      // expected exception when webapp is not present.
    }
  }

  /*
   * Returns DeploymentStatus
   */
  private DeployStatus dstatus(String accountId) {
    if (!sessions.containsKey(accountId)) {
      SessionInfo info = retrieve(accountId);
      return info.getStatus();
    } else {
      SessionInfo info = sessions.get(accountId);
      return info.getStatus();
    }
  }

  private void deleteHandler(Id.Program programId, Type type)
    throws ExecutionException {
    try {
      switch (type) {
        case FLOW:
          //Stop the flow if it not running
          ProgramRuntimeService.RuntimeInfo flowRunInfo = findRuntimeInfo(programId.getAccountId(),
                                                                          programId.getApplicationId(),
                                                                          programId.getId(),
                                                                          type);
          if (flowRunInfo != null) {
            doStop(flowRunInfo);
          }
          break;
        case PROCEDURE:
          //Stop the procedure if it not running
          ProgramRuntimeService.RuntimeInfo procedureRunInfo = findRuntimeInfo(programId.getAccountId(),
                                                                               programId.getApplicationId(),
                                                                               programId.getId(),
                                                                               type);
          if (procedureRunInfo != null) {
            doStop(procedureRunInfo);
          }
          break;
        case WORKFLOW:
          List<String> scheduleIds = scheduler.getScheduleIds(programId, type);
          scheduler.deleteSchedules(programId, Type.WORKFLOW, scheduleIds);
          break;
        case MAPREDUCE:
          //no-op
          break;
      };
    } catch (InterruptedException e) {
      throw new ExecutionException(e);
    }
  }

  /**
   * Saves the {@link SessionInfo} to the filesystem.
   *
   * @param info to be saved.
   * @return true if and only if successful; false otherwise.
   */
  private boolean save(SessionInfo info, String accountId) {
    try {
      Gson gson = new GsonBuilder().registerTypeAdapter(Location.class, new LocationCodec(locationFactory)).create();
      Location outputDir = locationFactory.create(archiveDir + "/" + accountId);
      if (!outputDir.exists()) {
        return false;
      }
      final Location sessionInfoFile = outputDir.append("session.json");
      OutputSupplier<Writer> writer = new OutputSupplier<Writer>() {
        @Override
        public Writer getOutput() throws IOException {
          return new OutputStreamWriter(sessionInfoFile.getOutputStream(), "UTF-8");
        }
      };

      Writer w = writer.getOutput();
      try {
        gson.toJson(info, w);
      } finally {
        Closeables.closeQuietly(w);
      }
    } catch (IOException e) {
      LOG.warn(e.getMessage(), e);
      return false;
    }
    return true;
  }

  private void doStop(ProgramRuntimeService.RuntimeInfo runtimeInfo)
    throws ExecutionException, InterruptedException {
    Preconditions.checkNotNull(runtimeInfo, UserMessages.getMessage(UserErrors.RUNTIME_INFO_NOT_FOUND));
    ProgramController controller = runtimeInfo.getController();
    controller.stop().get();
  }

  /** NOTE: This was a temporary hack done to map the status to something that is
   * UI friendly. Internal states of program controller are reasonable and hence
   * no point in changing them.
   */
  private String controllerStateToString(ProgramController.State state) {
    if (state == ProgramController.State.ALIVE) {
      return "RUNNING";
    }
    if (state == ProgramController.State.ERROR) {
      return "FAILED";
    }
    return state.toString();
  }

  private String getProgramSpecification(Id.Program id, Type type)
    throws Exception {

    ApplicationSpecification appSpec;
    try {
      appSpec = store.getApplication(id.getApplication());
      if (appSpec == null) {
        return "";
      }
      String runnableId = id.getId();
      if (type == Type.FLOW && appSpec.getFlows().containsKey(runnableId)) {
        return GSON.toJson(appSpec.getFlows().get(id.getId()));
      } else if (type == Type.PROCEDURE && appSpec.getProcedures().containsKey(runnableId)) {
        return GSON.toJson(appSpec.getProcedures().get(id.getId()));
      } else if (type == Type.MAPREDUCE && appSpec.getMapReduce().containsKey(runnableId)) {
        return GSON.toJson(appSpec.getMapReduce().get(id.getId()));
      } else if (type == Type.WORKFLOW && appSpec.getWorkflows().containsKey(runnableId)) {
        return GSON.toJson(appSpec.getWorkflows().get(id.getId()));
      }
    } catch (Throwable throwable) {
      LOG.warn(throwable.getMessage(), throwable);
      throw new Exception(throwable.getMessage());
    }
    return "";
  }


  private ProgramRuntimeService.RuntimeInfo findRuntimeInfo(Id.Program identifier, Type type) {
    Collection<ProgramRuntimeService.RuntimeInfo> runtimeInfos = runtimeService.list(type).values();
    Preconditions.checkNotNull(runtimeInfos, UserMessages.getMessage(UserErrors.RUNTIME_INFO_NOT_FOUND),
                               identifier.getAccountId(), identifier.getApplicationId());
    for (ProgramRuntimeService.RuntimeInfo info : runtimeInfos) {
      if (identifier.equals(info.getProgramId())) {
        return info;
      }
    }
    return null;
  }

  /**
   * Returns a list of flows associated with account.
   */
  @GET
  @Path("/flows")
  public void getAllFlows(HttpRequest request, HttpResponder responder) {
    programList(request, responder, Type.FLOW, null);
  }

  /**
   * Returns a list of procedures associated with account.
   */
  @GET
  @Path("/procedures")
  public void getAllProcedures(HttpRequest request, HttpResponder responder) {
    programList(request, responder, Type.PROCEDURE, null);
  }

  /**
   * Returns a list of map/reduces associated with account.
   */
  @GET
  @Path("/mapreduce")
  public void getAllMapReduce(HttpRequest request, HttpResponder responder) {
    programList(request, responder, Type.MAPREDUCE, null);
  }

  /**
   * Returns a list of workflows associated with account.
   */
  @GET
  @Path("/workflows")
  public void getAllWorkflows(HttpRequest request, HttpResponder responder) {
    programList(request, responder, Type.WORKFLOW, null);
  }

  /**
   * Returns a list of applications associated with account.
   */
  @GET
  @Path("/apps")
  public void getAllApps(HttpRequest request, HttpResponder responder) {
    getAppDetails(request, responder, null);
  }

  /**
   * Returns the info associated with the application.
   */
  @GET
  @Path("/apps/{app-id}")
  public void getAppInfo(HttpRequest request, HttpResponder responder,
                      @PathParam("app-id") final String appId) {
    getAppDetails(request, responder, appId);
  }

  /**
   * Returns a list of procedure associated with account & application.
   */
  @GET
  @Path("/apps/{app-id}/flows")
  public void getFlowsByApp(HttpRequest request, HttpResponder responder,
                            @PathParam("app-id") final String appId) {
    programList(request, responder, Type.FLOW, appId);
  }

  /**
   * Returns a list of procedure associated with account & application.
   */
  @GET
  @Path("/apps/{app-id}/procedures")
  public void getProceduresByApp(HttpRequest request, HttpResponder responder,
                                 @PathParam("app-id") final String appId) {
    programList(request, responder, Type.PROCEDURE, appId);
  }

  /**
   * Returns a list of procedure associated with account & application.
   */
  @GET
  @Path("/apps/{app-id}/mapreduce")
  public void getMapreduceByApp(HttpRequest request, HttpResponder responder,
                                @PathParam("app-id") final String appId) {
    programList(request, responder, Type.MAPREDUCE, appId);
  }

  /**
   * Returns a list of procedure associated with account & application.
   */
  @GET
  @Path("/apps/{app-id}/workflows")
  public void getWorkflowssByApp(HttpRequest request, HttpResponder responder,
                                 @PathParam("app-id") final String appId) {
    programList(request, responder, Type.WORKFLOW, appId);
  }


  private void getAppDetails(HttpRequest request, HttpResponder responder, String appid) {
    if (appid != null && appid.isEmpty()) {
      responder.sendString(HttpResponseStatus.BAD_REQUEST, "app-id is empty");
      return;
    }

    try {
      String accountId = getAuthenticatedAccountId(request);
      Id.Account accId = Id.Account.from(accountId);
      List<Map<String, String>> result = Lists.newArrayList();
      List<ApplicationSpecification> specList;
      if (appid == null) {
        specList = new ArrayList<ApplicationSpecification>(store.getAllApplications(accId));
      } else {
        ApplicationSpecification appSpec = store.getApplication(new Id.Application(accId, appid));
        if (appSpec == null) {
          responder.sendStatus(HttpResponseStatus.NOT_FOUND);
          return;
        }
        specList = Collections.singletonList(store.getApplication(new Id.Application(accId, appid)));
      }

      for (ApplicationSpecification appSpec : specList) {
        result.add(makeAppRecord(appSpec));
      }

      String json = new Gson().toJson(result);
      responder.sendByteArray(HttpResponseStatus.OK, json.getBytes(Charsets.UTF_8),
                              ImmutableMultimap.of(HttpHeaders.Names.CONTENT_TYPE, "application/json"));
    } catch (SecurityException e) {
      responder.sendStatus(HttpResponseStatus.UNAUTHORIZED);
    } catch (Throwable e) {
      LOG.error("Got exception : ", e);
      responder.sendStatus(HttpResponseStatus.INTERNAL_SERVER_ERROR);
    }
  }

  private void programList(HttpRequest request, HttpResponder responder, Type type, String appid) {
    if (appid != null && appid.isEmpty()) {
      responder.sendString(HttpResponseStatus.BAD_REQUEST, "app-id is null or empty");
      return;
    }

    try {
      String accountId = getAuthenticatedAccountId(request);
      String list;
      if (appid == null) {
        Id.Account accId = Id.Account.from(accountId);
        list = listPrograms(accId, type);
      } else {
        Id.Application appId = Id.Application.from(accountId, appid);
        list = listProgramsByApp(appId, type);
      }

      if (list.isEmpty()) {
        responder.sendStatus(HttpResponseStatus.NOT_FOUND);
      } else {
        responder.sendByteArray(HttpResponseStatus.OK, list.getBytes(Charsets.UTF_8),
                                ImmutableMultimap.of(HttpHeaders.Names.CONTENT_TYPE, "application/json"));
      }
    } catch (SecurityException e) {
      responder.sendStatus(HttpResponseStatus.UNAUTHORIZED);
    } catch (Throwable e) {
      LOG.error("Got exception: ", e);
      responder.sendStatus(HttpResponseStatus.INTERNAL_SERVER_ERROR);
    }
  }

  private String listProgramsByApp(Id.Application appId, Type type) throws Exception {
    ApplicationSpecification appSpec;
    try {
      appSpec = store.getApplication(appId);
      if (appSpec == null) {
        return "";
      } else {
        return listPrograms(Collections.singletonList(appSpec), type);
      }
    } catch (Throwable throwable) {
      LOG.warn(throwable.getMessage(), throwable);
      throw new Exception("Could not retrieve application spec for " + appId.toString() + ", reason: " +
                            throwable.getMessage());
    }
  }

  private String listPrograms(Id.Account accId, Type type) throws Exception {
    try {
      Collection<ApplicationSpecification> appSpecs = store.getAllApplications(accId);
      if (appSpecs == null) {
        return "";
      } else {
        return listPrograms(appSpecs, type);
      }
    } catch (Throwable throwable) {
      LOG.warn(throwable.getMessage(), throwable);
      throw new Exception("Could not retrieve application spec for " + accId.toString() + ", reason: " +
                            throwable.getMessage());
    }
  }

  private String listPrograms(Collection<ApplicationSpecification> appSpecs, Type type) throws Exception {
    List<Map<String, String>> result = Lists.newArrayList();
    for (ApplicationSpecification appSpec : appSpecs) {
      if (type == Type.FLOW) {
        for (FlowSpecification flowSpec : appSpec.getFlows().values()) {
          result.add(makeProgramRecord(appSpec.getName(), flowSpec, Type.FLOW));
        }
      } else if (type == Type.PROCEDURE) {
        for (ProcedureSpecification procedureSpec : appSpec.getProcedures().values()) {
          result.add(makeProgramRecord(appSpec.getName(), procedureSpec, Type.PROCEDURE));
        }
      } else if (type == Type.MAPREDUCE) {
        for (MapReduceSpecification mrSpec : appSpec.getMapReduce().values()) {
          result.add(makeProgramRecord(appSpec.getName(), mrSpec, Type.MAPREDUCE));
        }
      } else if (type == Type.WORKFLOW) {
        for (WorkflowSpecification wfSpec : appSpec.getWorkflows().values()) {
          result.add(makeProgramRecord(appSpec.getName(), wfSpec, Type.WORKFLOW));
        }
      } else {
        throw new Exception("Unknown program type: " + type.name());
      }
    }
    return new Gson().toJson(result);
  }

  /**
   * Returns a list of flows associated with account.
   */
  @GET
  @Path("/flows")
  public void getAllFlows(HttpRequest request, HttpResponder responder) {
    programList(request, responder, Type.FLOW, null);
  }

  /**
   * Returns a list of procedures associated with account.
   */
  @GET
  @Path("/procedures")
  public void getAllProcedures(HttpRequest request, HttpResponder responder) {
    programList(request, responder, Type.PROCEDURE, null);
  }

  /**
   * Returns a list of map/reduces associated with account.
   */
  @GET
  @Path("/mapreduce")
  public void getAllMapReduce(HttpRequest request, HttpResponder responder) {
    programList(request, responder, Type.MAPREDUCE, null);
  }

  /**
   * Returns a list of workflows associated with account.
   */
  @GET
  @Path("/workflows")
  public void getAllWorkflows(HttpRequest request, HttpResponder responder) {
    programList(request, responder, Type.WORKFLOW, null);
  }

  /**
   * Returns a list of applications associated with account.
   */
  @GET
  @Path("/apps")
  public void getAllApps(HttpRequest request, HttpResponder responder) {
    getAppDetails(request, responder, null);
  }

  /**
   * Returns the info associated with the application.
   */
  @GET
  @Path("/apps/{app-id}")
  public void getAppInfo(HttpRequest request, HttpResponder responder,
                      @PathParam("app-id") final String appId) {
    getAppDetails(request, responder, appId);
  }

  /**
   * Returns a list of procedure associated with account & application.
   */
  @GET
  @Path("/apps/{app-id}/flows")
  public void getFlowsByApp(HttpRequest request, HttpResponder responder,
                            @PathParam("app-id") final String appId) {
    programList(request, responder, Type.FLOW, appId);
  }

  /**
   * Returns a list of procedure associated with account & application.
   */
  @GET
  @Path("/apps/{app-id}/procedures")
  public void getProceduresByApp(HttpRequest request, HttpResponder responder,
                                 @PathParam("app-id") final String appId) {
    programList(request, responder, Type.PROCEDURE, appId);
  }

  /**
   * Returns a list of procedure associated with account & application.
   */
  @GET
  @Path("/apps/{app-id}/mapreduce")
  public void getMapreduceByApp(HttpRequest request, HttpResponder responder,
                                @PathParam("app-id") final String appId) {
    programList(request, responder, Type.MAPREDUCE, appId);
  }

  /**
   * Returns a list of procedure associated with account & application.
   */
  @GET
  @Path("/apps/{app-id}/workflows")
  public void getWorkflowssByApp(HttpRequest request, HttpResponder responder,
                                 @PathParam("app-id") final String appId) {
    programList(request, responder, Type.WORKFLOW, appId);
  }


  private void getAppDetails(HttpRequest request, HttpResponder responder, String appid) {
    if (appid != null && appid.isEmpty()) {
      responder.sendString(HttpResponseStatus.BAD_REQUEST, "app-id is empty");
      return;
    }

    try {
      String accountId = getAuthenticatedAccountId(request);
      Id.Account accId = Id.Account.from(accountId);
      List<Map<String, String>> result = Lists.newArrayList();
      List<ApplicationSpecification> specList;
      if (appid == null) {
        specList = new ArrayList<ApplicationSpecification>(store.getAllApplications(accId));
      } else {
        ApplicationSpecification appSpec = store.getApplication(new Id.Application(accId, appid));
        if (appSpec == null) {
          responder.sendStatus(HttpResponseStatus.NOT_FOUND);
          return;
        }
        specList = Collections.singletonList(store.getApplication(new Id.Application(accId, appid)));
      }

      for (ApplicationSpecification appSpec : specList) {
        result.add(makeAppRecord(appSpec));
      }

      String json = new Gson().toJson(result);
      responder.sendByteArray(HttpResponseStatus.OK, json.getBytes(Charsets.UTF_8),
                              ImmutableMultimap.of(HttpHeaders.Names.CONTENT_TYPE, "application/json"));
    } catch (SecurityException e) {
      responder.sendStatus(HttpResponseStatus.UNAUTHORIZED);
    } catch (Throwable e) {
      LOG.error("Got exception : ", e);
      responder.sendStatus(HttpResponseStatus.INTERNAL_SERVER_ERROR);
    }
  }

  private void programList(HttpRequest request, HttpResponder responder, Type type, String appid) {
    if (appid != null && appid.isEmpty()) {
      responder.sendString(HttpResponseStatus.BAD_REQUEST, "app-id is null or empty");
      return;
    }

    try {
      String accountId = getAuthenticatedAccountId(request);
      String list;
      if (appid == null) {
        Id.Account accId = Id.Account.from(accountId);
        list = listPrograms(accId, type);
      } else {
        Id.Application appId = Id.Application.from(accountId, appid);
        list = listProgramsByApp(appId, type);
      }

      if (list.isEmpty()) {
        responder.sendStatus(HttpResponseStatus.NOT_FOUND);
      } else {
        responder.sendByteArray(HttpResponseStatus.OK, list.getBytes(Charsets.UTF_8),
                                ImmutableMultimap.of(HttpHeaders.Names.CONTENT_TYPE, "application/json"));
      }
    } catch (SecurityException e) {
      responder.sendStatus(HttpResponseStatus.UNAUTHORIZED);
    } catch (Throwable e) {
      LOG.error("Got exception: ", e);
      responder.sendStatus(HttpResponseStatus.INTERNAL_SERVER_ERROR);
    }
  }

  private String listProgramsByApp(Id.Application appId, Type type) throws Exception {
    ApplicationSpecification appSpec;
    try {
      appSpec = store.getApplication(appId);
      if (appSpec == null) {
        return "";
      } else {
        return listPrograms(Collections.singletonList(appSpec), type);
      }
    } catch (Throwable throwable) {
      LOG.warn(throwable.getMessage(), throwable);
      throw new Exception("Could not retrieve application spec for " + appId.toString() + ", reason: " +
                            throwable.getMessage());
    }
  }

  private String listPrograms(Id.Account accId, Type type) throws Exception {
    try {
      Collection<ApplicationSpecification> appSpecs = store.getAllApplications(accId);
      if (appSpecs == null) {
        return "";
      } else {
        return listPrograms(appSpecs, type);
      }
    } catch (Throwable throwable) {
      LOG.warn(throwable.getMessage(), throwable);
      throw new Exception("Could not retrieve application spec for " + accId.toString() + ", reason: " +
                            throwable.getMessage());
    }
  }

  private String listPrograms(Collection<ApplicationSpecification> appSpecs, Type type) throws Exception {
    List<Map<String, String>> result = Lists.newArrayList();
    for (ApplicationSpecification appSpec : appSpecs) {
      if (type == Type.FLOW) {
        for (FlowSpecification flowSpec : appSpec.getFlows().values()) {
          result.add(makeProgramRecord(appSpec.getName(), flowSpec, Type.FLOW));
        }
      } else if (type == Type.PROCEDURE) {
        for (ProcedureSpecification procedureSpec : appSpec.getProcedures().values()) {
          result.add(makeProgramRecord(appSpec.getName(), procedureSpec, Type.PROCEDURE));
        }
      } else if (type == Type.MAPREDUCE) {
        for (MapReduceSpecification mrSpec : appSpec.getMapReduce().values()) {
          result.add(makeProgramRecord(appSpec.getName(), mrSpec, Type.MAPREDUCE));
        }
      } else if (type == Type.WORKFLOW) {
        for (WorkflowSpecification wfSpec : appSpec.getWorkflows().values()) {
          result.add(makeProgramRecord(appSpec.getName(), wfSpec, Type.WORKFLOW));
        }
      } else {
        throw new Exception("Unknown program type: " + type.name());
      }
    }
    return new Gson().toJson(result);
  }

  private ProgramRuntimeService.RuntimeInfo findRuntimeInfo(String accountId, String appId,
                                                            String flowId, Type typeId) {
    Type type = Type.valueOf(typeId.name());
    Collection<ProgramRuntimeService.RuntimeInfo> runtimeInfos = runtimeService.list(type).values();
    Preconditions.checkNotNull(runtimeInfos, UserMessages.getMessage(UserErrors.RUNTIME_INFO_NOT_FOUND),
                               accountId, flowId);

    Id.Program programId = Id.Program.from(accountId, appId, flowId);

    for (ProgramRuntimeService.RuntimeInfo info : runtimeInfos) {
      if (programId.equals(info.getProgramId())) {
        return info;
      }
    }
    return null;
  }

  private void getLiveInfo(HttpRequest request, HttpResponder responder,
                           final String appId, final String programId, Type type) {
    try {
      String accountId = getAuthenticatedAccountId(request);
      responder.sendJson(HttpResponseStatus.OK,
                         runtimeService.getLiveInfo(Id.Program.from(accountId,
                                                                    appId,
                                                                    programId),
                                                    type));
    } catch (SecurityException e) {
      responder.sendStatus(HttpResponseStatus.UNAUTHORIZED);
    } catch (Throwable e) {
      LOG.error("Got exception:", e);
      responder.sendStatus(HttpResponseStatus.INTERNAL_SERVER_ERROR);
    }
  }

   /* -----------------  helpers to return Json consistently -------------- */

  private static Map<String, String> makeAppRecord(ApplicationSpecification appSpec) {
    ImmutableMap.Builder<String, String> builder = ImmutableMap.builder();
    builder.put("type", "App");
    builder.put("id", appSpec.getName());
    builder.put("name", appSpec.getName());
    if (appSpec.getDescription() != null) {
      builder.put("description", appSpec.getDescription());
    }
    return builder.build();
  }

  private static Map<String, String> makeProgramRecord (String appId, ProgramSpecification spec, Type type) {
    ImmutableMap.Builder<String, String> builder = ImmutableMap.builder();
    builder.put("type", type.prettyName());
    builder.put("app", appId);
    builder.put("id", spec.getName());
    builder.put("name", spec.getName());
    if (spec.getDescription() != null) {
      builder.put("description", spec.getDescription());
    }
    return builder.build();
  }
<<<<<<< HEAD
  /**
   * *DO NOT DOCUMENT THIS API*
   */
  @POST
  @Path("/unrecoverable/reset")
  public void resetReactor(HttpRequest request, HttpResponder responder) {
    try {
      if (!configuration.getBoolean(Constants.Dangerous.UNRECOVERABLE_RESET,
                                    Constants.Dangerous.DEFAULT_UNRECOVERABLE_RESET)) {
        responder.sendStatus(HttpResponseStatus.FORBIDDEN);
        return;
      }
      try {
        String account = getAuthenticatedAccountId(request);
        Preconditions.checkNotNull(account);
        final Id.Account accountId = Id.Account.from(account);

        // Check if any program is still running
        checkAnyRunning(new Predicate<Id.Program>() {
          @Override
          public boolean apply(Id.Program programId) {
            return programId.getAccountId().equals(accountId.getId());
          }
        }, Type.values());

        deleteMetrics(account);
        // delete all meta data
        store.removeAll(accountId);
        // delete queues and streams data
        queueAdmin.dropAll();
        streamAdmin.dropAll();

        LOG.info("Deleting all data for account '" + account + "'.");
        dataSetAccessor.dropAll(DataSetAccessor.Namespace.USER);
        // Can't truncate metric entity tables because they are cached in memory by anybody who touches the metric
        // tables, and truncating will cause metrics to get incorrectly mapped to other random metrics.
        Set<String> datasetsToKeep = Sets.newHashSet();
        for (MetricsScope scope : MetricsScope.values()) {
          datasetsToKeep.add(scope.name().toLowerCase() + "." +
                               configuration.get(MetricsConstants.ConfigKeys.ENTITY_TABLE_NAME,
                                                 MetricsConstants.DEFAULT_ENTITY_TABLE_NAME));
        }

        // Don't truncate log table too - we would like to retain logs across resets.
        datasetsToKeep.add(LoggingConfiguration.LOG_META_DATA_TABLE);

        // NOTE: there could be services running at the moment that rely on the system datasets to be available.
        dataSetAccessor.truncateAllExceptBlacklist(DataSetAccessor.Namespace.SYSTEM, datasetsToKeep);

        LOG.info("All data for account '" + account + "' deleted.");
        responder.sendStatus(HttpResponseStatus.OK);
      } catch (Throwable throwable) {
        LOG.warn(throwable.getMessage(), throwable);
        throw new Exception(String.format(UserMessages.getMessage(UserErrors.RESET_FAIL), throwable.getMessage()));
      }
    } catch (SecurityException e) {
      responder.sendStatus(HttpResponseStatus.UNAUTHORIZED);
    } catch (Throwable e) {
      LOG.error("Got exception:", e);
      responder.sendString(HttpResponseStatus.BAD_REQUEST, e.getMessage());
    }
  }
=======
>>>>>>> 7c776966
}<|MERGE_RESOLUTION|>--- conflicted
+++ resolved
@@ -16,13 +16,9 @@
 import com.continuuity.app.program.Type;
 import com.continuuity.app.runtime.ProgramController;
 import com.continuuity.app.runtime.ProgramRuntimeService;
-<<<<<<< HEAD
-import com.continuuity.app.services.AppFabricServiceException;
 import com.continuuity.app.services.ArchiveId;
 import com.continuuity.app.services.ArchiveInfo;
 import com.continuuity.app.services.AuthToken;
-=======
->>>>>>> 7c776966
 import com.continuuity.app.services.DeployStatus;
 import com.continuuity.app.store.Store;
 import com.continuuity.app.store.StoreFactory;
@@ -366,19 +362,10 @@
                         @PathParam("runnable-type") final String runnableType,
                         @PathParam("runnable-id") final String runnableId) {
 
-<<<<<<< HEAD
-    LOG.trace("Status call from AppFabricHttpHandler for app {} : {} id {}", appId, runnableType, runnableId);
-
-    String accountId = getAuthenticatedAccountId(request);
-    Id.Program id = Id.Program.from(accountId, appId, runnableId);
-    Type type = RUNNABLE_TYPE_MAP.get(runnableType);
-
-=======
->>>>>>> 7c776966
     try {
       String accountId = getAuthenticatedAccountId(request);
       Id.Program id = Id.Program.from(accountId, appId, runnableId);
-      Type type = runnableTypeMap.get(runnableType);
+      Type type = RUNNABLE_TYPE_MAP.get(runnableType);
 
       if (type == Type.MAPREDUCE) {
         String workflowName = getWorkflowName(id.getId());
@@ -536,17 +523,10 @@
   @GET
   @Path("/apps/{app-id}/{runnable-type}/{runnable-id}/history")
   public void runnableHistory(HttpRequest request, HttpResponder responder,
-<<<<<<< HEAD
                           @PathParam("app-id") final String appId,
                           @PathParam("runnable-type") final String runnableType,
                           @PathParam("runnable-id") final String runnableId) {
     Type type = RUNNABLE_TYPE_MAP.get(runnableType);
-=======
-                              @PathParam("app-id") final String appId,
-                              @PathParam("runnable-type") final String runnableType,
-                              @PathParam("runnable-id") final String runnableId) {
-    Type type = runnableTypeMap.get(runnableType);
->>>>>>> 7c776966
     if (type == null || type == Type.WEBAPP) {
       responder.sendStatus(HttpResponseStatus.NOT_FOUND);
       return;
@@ -1120,13 +1100,6 @@
     runnableSpecification(request, responder, appId, Type.FLOW, flowId);
   }
 
-<<<<<<< HEAD
-    Type type = RUNNABLE_TYPE_MAP.get(runnableType);
-    if (type == null || type == Type.WEBAPP) {
-      responder.sendStatus(HttpResponseStatus.NOT_FOUND);
-      return;
-    }
-=======
   /**
    * Returns specification of procedure
    */
@@ -1165,8 +1138,6 @@
   private void runnableSpecification(HttpRequest request, HttpResponder responder,
                                     final String appId, Type runnableType,
                                     final String runnableId) {
->>>>>>> 7c776966
-
     try {
       String accountId = getAuthenticatedAccountId(request);
       Id.Program id = Id.Program.from(accountId, appId, runnableId);
@@ -1363,7 +1334,7 @@
       final Location appArchive = store.getApplicationArchiveLocation
         (Id.Application.from(id.getAccountId(), id.getApplicationId()));
       if (appArchive == null || !appArchive.exists()) {
-        throw new AppFabricServiceException("Unable to locate the application.");
+        throw new IOException("Unable to locate the application.");
       }
 
       if (!promote(token, id, hostname)) {
@@ -2162,227 +2133,6 @@
     return new Gson().toJson(result);
   }
 
-  /**
-   * Returns a list of flows associated with account.
-   */
-  @GET
-  @Path("/flows")
-  public void getAllFlows(HttpRequest request, HttpResponder responder) {
-    programList(request, responder, Type.FLOW, null);
-  }
-
-  /**
-   * Returns a list of procedures associated with account.
-   */
-  @GET
-  @Path("/procedures")
-  public void getAllProcedures(HttpRequest request, HttpResponder responder) {
-    programList(request, responder, Type.PROCEDURE, null);
-  }
-
-  /**
-   * Returns a list of map/reduces associated with account.
-   */
-  @GET
-  @Path("/mapreduce")
-  public void getAllMapReduce(HttpRequest request, HttpResponder responder) {
-    programList(request, responder, Type.MAPREDUCE, null);
-  }
-
-  /**
-   * Returns a list of workflows associated with account.
-   */
-  @GET
-  @Path("/workflows")
-  public void getAllWorkflows(HttpRequest request, HttpResponder responder) {
-    programList(request, responder, Type.WORKFLOW, null);
-  }
-
-  /**
-   * Returns a list of applications associated with account.
-   */
-  @GET
-  @Path("/apps")
-  public void getAllApps(HttpRequest request, HttpResponder responder) {
-    getAppDetails(request, responder, null);
-  }
-
-  /**
-   * Returns the info associated with the application.
-   */
-  @GET
-  @Path("/apps/{app-id}")
-  public void getAppInfo(HttpRequest request, HttpResponder responder,
-                      @PathParam("app-id") final String appId) {
-    getAppDetails(request, responder, appId);
-  }
-
-  /**
-   * Returns a list of procedure associated with account & application.
-   */
-  @GET
-  @Path("/apps/{app-id}/flows")
-  public void getFlowsByApp(HttpRequest request, HttpResponder responder,
-                            @PathParam("app-id") final String appId) {
-    programList(request, responder, Type.FLOW, appId);
-  }
-
-  /**
-   * Returns a list of procedure associated with account & application.
-   */
-  @GET
-  @Path("/apps/{app-id}/procedures")
-  public void getProceduresByApp(HttpRequest request, HttpResponder responder,
-                                 @PathParam("app-id") final String appId) {
-    programList(request, responder, Type.PROCEDURE, appId);
-  }
-
-  /**
-   * Returns a list of procedure associated with account & application.
-   */
-  @GET
-  @Path("/apps/{app-id}/mapreduce")
-  public void getMapreduceByApp(HttpRequest request, HttpResponder responder,
-                                @PathParam("app-id") final String appId) {
-    programList(request, responder, Type.MAPREDUCE, appId);
-  }
-
-  /**
-   * Returns a list of procedure associated with account & application.
-   */
-  @GET
-  @Path("/apps/{app-id}/workflows")
-  public void getWorkflowssByApp(HttpRequest request, HttpResponder responder,
-                                 @PathParam("app-id") final String appId) {
-    programList(request, responder, Type.WORKFLOW, appId);
-  }
-
-
-  private void getAppDetails(HttpRequest request, HttpResponder responder, String appid) {
-    if (appid != null && appid.isEmpty()) {
-      responder.sendString(HttpResponseStatus.BAD_REQUEST, "app-id is empty");
-      return;
-    }
-
-    try {
-      String accountId = getAuthenticatedAccountId(request);
-      Id.Account accId = Id.Account.from(accountId);
-      List<Map<String, String>> result = Lists.newArrayList();
-      List<ApplicationSpecification> specList;
-      if (appid == null) {
-        specList = new ArrayList<ApplicationSpecification>(store.getAllApplications(accId));
-      } else {
-        ApplicationSpecification appSpec = store.getApplication(new Id.Application(accId, appid));
-        if (appSpec == null) {
-          responder.sendStatus(HttpResponseStatus.NOT_FOUND);
-          return;
-        }
-        specList = Collections.singletonList(store.getApplication(new Id.Application(accId, appid)));
-      }
-
-      for (ApplicationSpecification appSpec : specList) {
-        result.add(makeAppRecord(appSpec));
-      }
-
-      String json = new Gson().toJson(result);
-      responder.sendByteArray(HttpResponseStatus.OK, json.getBytes(Charsets.UTF_8),
-                              ImmutableMultimap.of(HttpHeaders.Names.CONTENT_TYPE, "application/json"));
-    } catch (SecurityException e) {
-      responder.sendStatus(HttpResponseStatus.UNAUTHORIZED);
-    } catch (Throwable e) {
-      LOG.error("Got exception : ", e);
-      responder.sendStatus(HttpResponseStatus.INTERNAL_SERVER_ERROR);
-    }
-  }
-
-  private void programList(HttpRequest request, HttpResponder responder, Type type, String appid) {
-    if (appid != null && appid.isEmpty()) {
-      responder.sendString(HttpResponseStatus.BAD_REQUEST, "app-id is null or empty");
-      return;
-    }
-
-    try {
-      String accountId = getAuthenticatedAccountId(request);
-      String list;
-      if (appid == null) {
-        Id.Account accId = Id.Account.from(accountId);
-        list = listPrograms(accId, type);
-      } else {
-        Id.Application appId = Id.Application.from(accountId, appid);
-        list = listProgramsByApp(appId, type);
-      }
-
-      if (list.isEmpty()) {
-        responder.sendStatus(HttpResponseStatus.NOT_FOUND);
-      } else {
-        responder.sendByteArray(HttpResponseStatus.OK, list.getBytes(Charsets.UTF_8),
-                                ImmutableMultimap.of(HttpHeaders.Names.CONTENT_TYPE, "application/json"));
-      }
-    } catch (SecurityException e) {
-      responder.sendStatus(HttpResponseStatus.UNAUTHORIZED);
-    } catch (Throwable e) {
-      LOG.error("Got exception: ", e);
-      responder.sendStatus(HttpResponseStatus.INTERNAL_SERVER_ERROR);
-    }
-  }
-
-  private String listProgramsByApp(Id.Application appId, Type type) throws Exception {
-    ApplicationSpecification appSpec;
-    try {
-      appSpec = store.getApplication(appId);
-      if (appSpec == null) {
-        return "";
-      } else {
-        return listPrograms(Collections.singletonList(appSpec), type);
-      }
-    } catch (Throwable throwable) {
-      LOG.warn(throwable.getMessage(), throwable);
-      throw new Exception("Could not retrieve application spec for " + appId.toString() + ", reason: " +
-                            throwable.getMessage());
-    }
-  }
-
-  private String listPrograms(Id.Account accId, Type type) throws Exception {
-    try {
-      Collection<ApplicationSpecification> appSpecs = store.getAllApplications(accId);
-      if (appSpecs == null) {
-        return "";
-      } else {
-        return listPrograms(appSpecs, type);
-      }
-    } catch (Throwable throwable) {
-      LOG.warn(throwable.getMessage(), throwable);
-      throw new Exception("Could not retrieve application spec for " + accId.toString() + ", reason: " +
-                            throwable.getMessage());
-    }
-  }
-
-  private String listPrograms(Collection<ApplicationSpecification> appSpecs, Type type) throws Exception {
-    List<Map<String, String>> result = Lists.newArrayList();
-    for (ApplicationSpecification appSpec : appSpecs) {
-      if (type == Type.FLOW) {
-        for (FlowSpecification flowSpec : appSpec.getFlows().values()) {
-          result.add(makeProgramRecord(appSpec.getName(), flowSpec, Type.FLOW));
-        }
-      } else if (type == Type.PROCEDURE) {
-        for (ProcedureSpecification procedureSpec : appSpec.getProcedures().values()) {
-          result.add(makeProgramRecord(appSpec.getName(), procedureSpec, Type.PROCEDURE));
-        }
-      } else if (type == Type.MAPREDUCE) {
-        for (MapReduceSpecification mrSpec : appSpec.getMapReduce().values()) {
-          result.add(makeProgramRecord(appSpec.getName(), mrSpec, Type.MAPREDUCE));
-        }
-      } else if (type == Type.WORKFLOW) {
-        for (WorkflowSpecification wfSpec : appSpec.getWorkflows().values()) {
-          result.add(makeProgramRecord(appSpec.getName(), wfSpec, Type.WORKFLOW));
-        }
-      } else {
-        throw new Exception("Unknown program type: " + type.name());
-      }
-    }
-    return new Gson().toJson(result);
-  }
-
   private ProgramRuntimeService.RuntimeInfo findRuntimeInfo(String accountId, String appId,
                                                             String flowId, Type typeId) {
     Type type = Type.valueOf(typeId.name());
@@ -2441,7 +2191,6 @@
     }
     return builder.build();
   }
-<<<<<<< HEAD
   /**
    * *DO NOT DOCUMENT THIS API*
    */
@@ -2504,6 +2253,4 @@
       responder.sendString(HttpResponseStatus.BAD_REQUEST, e.getMessage());
     }
   }
-=======
->>>>>>> 7c776966
 }