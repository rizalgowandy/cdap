--- conflicted
+++ resolved
@@ -18,19 +18,8 @@
 
 import co.cask.cdap.client.config.ClientConfig;
 import co.cask.cdap.client.util.RESTClient;
-<<<<<<< HEAD
-import co.cask.cdap.common.exception.AlreadyExistsException;
-import co.cask.cdap.common.exception.BadRequestException;
-import co.cask.cdap.common.exception.CannotBeDeletedException;
-import co.cask.cdap.common.exception.NotFoundException;
 import co.cask.cdap.common.exception.UnauthorizedException;
-import co.cask.cdap.proto.Id;
-import co.cask.cdap.proto.NamespaceMeta;
-import co.cask.common.http.HttpMethod;
-=======
-import co.cask.cdap.common.exception.UnAuthorizedAccessTokenException;
 import co.cask.cdap.common.namespace.AbstractNamespaceClient;
->>>>>>> 2b3632e3
 import co.cask.common.http.HttpRequest;
 import co.cask.common.http.HttpResponse;
 
@@ -52,110 +41,7 @@
     this.config = config;
     this.restClient = RESTClient.create(this.config);
   }
-
-<<<<<<< HEAD
-  /**
-   * Lists all namespaces.
-   *
-   * @return a list of {@link NamespaceMeta} for each namespace in CDAP.
-   * @throws IOException if a network error occurred
-   * @throws UnauthorizedException if the request is not authorized successfully in the gateway server
-   */
-  public List<NamespaceMeta> list() throws IOException, UnauthorizedException {
-    HttpResponse response = restClient.execute(HttpMethod.GET, config.resolveURLV3("namespaces"),
-                                               config.getAccessToken());
-
-    return ObjectResponse.fromJsonBody(response, new TypeToken<List<NamespaceMeta>>() {
-    }).getResponseObject();
-  }
-
-  /**
-   * Retrieves details about a given namespace.
-   *
-   * @param namespaceId id of the namespace for which details are requested.
-   * @return
-   * @throws IOException if a network error occurred
-   * @throws UnauthorizedException if the request is not authorized successfully in the gateway server
-   * @throws NotFoundException if the specified namespace is not found
-   */
-  public NamespaceMeta get(String namespaceId) throws IOException, UnauthorizedException, NotFoundException {
-    Id.Namespace namespace = Id.Namespace.from(namespaceId);
-    HttpResponse response = restClient.execute(HttpMethod.GET,
-                                               config.resolveURLV3(String.format("namespaces/%s", namespace.getId())),
-                                               config.getAccessToken(),
-                                               HttpURLConnection.HTTP_NOT_FOUND);
-    if (HttpURLConnection.HTTP_NOT_FOUND == response.getResponseCode()) {
-      throw new NotFoundException(namespace);
-    }
-
-    return ObjectResponse.fromJsonBody(response, new TypeToken<NamespaceMeta>() {
-    }).getResponseObject();
-  }
-
-  /**
-   * * Deletes a namespace from CDAP.
-   *
-   * @param namespaceId id of the namespace to be deleted.
-   * @throws IOException if a network error occurred
-   * @throws UnauthorizedException if the request is not authorized successfully in the gateway server
-   * @throws NotFoundException if the specified namespace is not found
-   * @throws CannotBeDeletedException if the specified namespace is reserved and cannot be deleted
-   */
-  public void delete(String namespaceId) throws IOException, UnauthorizedException, NotFoundException,
-    CannotBeDeletedException {
-    Id.Namespace namespace = Id.Namespace.from(namespaceId);
-    HttpResponse response = restClient.execute(HttpMethod.DELETE,
-                                               config.resolveURLV3(String.format("namespaces/%s", namespace.getId())),
-                                               config.getAccessToken(),
-                                               HttpURLConnection.HTTP_NOT_FOUND,
-                                               HttpURLConnection.HTTP_FORBIDDEN);
-    if (HttpURLConnection.HTTP_NOT_FOUND == response.getResponseCode()) {
-      throw new NotFoundException(namespace);
-    }
-    if (HttpURLConnection.HTTP_FORBIDDEN == response.getResponseCode()) {
-      throw new CannotBeDeletedException(namespace);
-    }
-  }
-
-  /**
-   * Creates a new namespace in CDAP
-   *
-   * @param namespaceMeta the {@link NamespaceMeta} for the namespace to be created
-   * @throws IOException if a network error occurred
-   * @throws UnauthorizedException if the request is not authorized successfully in the gateway server
-   * @throws AlreadyExistsException if the specified namespace already exists
-   * @throws BadRequestException if the specified namespace contains an invalid or reserved namespace id
-   */
-  public void create(NamespaceMeta namespaceMeta)
-    throws IOException, UnauthorizedException, AlreadyExistsException, BadRequestException {
-
-    Id.Namespace namespace = Id.Namespace.from(namespaceMeta.getName());
-    URL url = config.resolveURLV3(String.format("namespaces/%s", namespaceMeta.getId()));
-
-    JsonObject jsonObject = new JsonObject();
-    String name = namespaceMeta.getName();
-    String description = namespaceMeta.getDescription();
-
-    if (name != null) {
-      jsonObject.addProperty("name", name);
-    }
-    if (description != null) {
-      jsonObject.addProperty("description", description);
-    }
-    String body = GSON.toJson(jsonObject);
-    HttpRequest request = HttpRequest.put(url).withBody(body).build();
-    HttpResponse response = restClient.upload(request, config.getAccessToken(), HttpURLConnection.HTTP_BAD_REQUEST);
-    String responseBody = response.getResponseBodyAsString();
-    if (response.getResponseCode() == HttpURLConnection.HTTP_BAD_REQUEST) {
-      throw new BadRequestException("Bad request: " + responseBody);
-    }
-    if (responseBody != null && responseBody.equals(String.format("Namespace '%s' already exists.",
-                                                                  namespaceMeta.getId()))) {
-      throw new AlreadyExistsException(namespace);
-    }
-=======
-  @Override
-  protected HttpResponse execute(HttpRequest request) throws IOException, UnAuthorizedAccessTokenException {
+  protected HttpResponse execute(HttpRequest request) throws IOException, UnauthorizedException {
     // the allowed codes are the ones that AbstractNamespaceClient expects to be able to handle
     return restClient.execute(request, config.getAccessToken(),
                               HttpURLConnection.HTTP_BAD_REQUEST,
@@ -166,6 +52,5 @@
   @Override
   protected URL resolve(String resource) throws MalformedURLException {
     return config.resolveURLV3(resource);
->>>>>>> 2b3632e3
   }
 }