/*
 * Copyright © 2012-2015 Cask Data, Inc.
 *
 * Licensed under the Apache License, Version 2.0 (the "License"); you may not
 * use this file except in compliance with the License. You may obtain a copy of
 * the License at
 *
 * http://www.apache.org/licenses/LICENSE-2.0
 *
 * Unless required by applicable law or agreed to in writing, software
 * distributed under the License is distributed on an "AS IS" BASIS, WITHOUT
 * WARRANTIES OR CONDITIONS OF ANY KIND, either express or implied. See the
 * License for the specific language governing permissions and limitations under
 * the License.
 */

package co.cask.cdap.cli;

import co.cask.cdap.cli.command.ConnectCommand;
import co.cask.cdap.cli.command.HelpCommand;
import co.cask.cdap.cli.command.SearchCommandsCommand;
import co.cask.cdap.cli.commandset.DefaultCommands;
import co.cask.cdap.cli.completer.supplier.EndpointSupplier;
import co.cask.cdap.cli.util.table.AltStyleTableRenderer;
import co.cask.cdap.cli.util.table.TableRenderer;
import co.cask.cdap.client.config.ClientConfig;
import co.cask.cdap.common.conf.CConfiguration;
import co.cask.cdap.proto.Id;
import co.cask.common.cli.CLI;
import co.cask.common.cli.Command;
import co.cask.common.cli.CommandSet;
import co.cask.common.cli.exception.CLIExceptionHandler;
import co.cask.common.cli.exception.InvalidCommandException;
import com.google.common.base.Joiner;
import com.google.common.base.Supplier;
import com.google.common.collect.ImmutableList;
import com.google.common.collect.Iterables;
import com.google.inject.AbstractModule;
import com.google.inject.Guice;
import com.google.inject.Injector;
import jline.console.completer.Completer;

import java.io.IOException;
import java.io.PrintStream;
import java.net.URI;
import java.net.URISyntaxException;
import java.util.Map;
import javax.net.ssl.SSLHandshakeException;

/**
 * Main class for the CDAP CLI.
 */
public class CLIMain {

  private final CLI cli;

  private final Iterable<CommandSet<Command>> commands;
  private final Injector injector;

  public CLIMain(final CLIConfig cliConfig,
                 final Class<? extends TableRenderer> tableRendererClass) throws URISyntaxException, IOException {
    injector = Guice.createInjector(
      new AbstractModule() {
        @Override
        protected void configure() {
          bind(CLIConfig.class).toInstance(cliConfig);
          bind(ClientConfig.class).toInstance(cliConfig.getClientConfig());
          bind(CConfiguration.class).toInstance(CConfiguration.create());
          bind(TableRenderer.class).to(tableRendererClass);
        }
      }
    );

    ConnectCommand connectCommand = injector.getInstance(ConnectCommand.class);
    if (!cliConfig.isHostnameProvided()) {
      connectCommand.tryDefaultConnection(System.out, false);
    }

    this.commands = ImmutableList.of(
      injector.getInstance(DefaultCommands.class),
      new CommandSet<Command>(ImmutableList.<Command>of(
        new HelpCommand(getCommandsSupplier()),
        new SearchCommandsCommand(getCommandsSupplier())
      )));

    Map<String, Completer> completers = injector.getInstance(DefaultCompleters.class).get();
    cli = new CLI<Command>(Iterables.concat(commands), completers);
    cli.setExceptionHandler(new CLIExceptionHandler<Exception>() {
      @Override
      public boolean handleException(PrintStream output, Exception e, int timesRetried) {
        if (e instanceof SSLHandshakeException) {
          output.printf("To ignore this error, set -D%s=false when starting the CLI\n",
                        CLIConfig.PROP_VERIFY_SSL_CERT);
        } else if (e instanceof InvalidCommandException) {
          InvalidCommandException ex = (InvalidCommandException) e;
          output.printf("Invalid command '%s'. Enter 'help' for a list of commands\n", ex.getInput());
        } else {
          output.println("Error: " + e.getMessage());
        }

        return false;
      }
    });
    cli.addCompleterSupplier(injector.getInstance(EndpointSupplier.class));

    setCLIPrompt(cliConfig.getCurrentNamespace(), cliConfig.getURI());
    cliConfig.addHostnameChangeListener(new CLIConfig.ConnectionChangeListener() {
      @Override
      public void onConnectionChanged(Id.Namespace newNamespace, URI newURI) {
        setCLIPrompt(newNamespace, newURI);
      }
    });
  }

<<<<<<< HEAD
  private void setCLIPrompt(Id.Namespace namespace, URI uri) {
    cli.getReader().setPrompt("cdap (" + uri + "/" + namespace.getId() + ")> ");
=======
  public TableRenderer getTableRenderer() {
    return injector.getInstance(TableRenderer.class);
  }

  private void setCLIPrompt(String namespace, URI uri) {
    cli.getReader().setPrompt("cdap (" + uri + "//" + namespace + ")> ");
>>>>>>> ad5c84c5
  }

  public CLI getCLI() {
    return this.cli;
  }

  public Supplier<Iterable<CommandSet<Command>>> getCommandsSupplier() {
    return new Supplier<Iterable<CommandSet<Command>>>() {
      @Override
      public Iterable<CommandSet<Command>> get() {
        return commands;
      }
    };
  }

  public static void main(String[] args) throws Exception {
    String hostname = System.getenv(Constants.EV_HOSTNAME);
    PrintStream output = System.out;

    CLIConfig config = new CLIConfig(hostname);
    CLIMain cliMain = new CLIMain(config, AltStyleTableRenderer.class);
    CLI cli = cliMain.getCLI();

    if (args.length == 0) {
      cli.startInteractiveMode(output);
    } else {
      cli.execute(Joiner.on(" ").join(args), output);
    }
  }
}<|MERGE_RESOLUTION|>--- conflicted
+++ resolved
@@ -112,17 +112,12 @@
     });
   }
 
-<<<<<<< HEAD
   private void setCLIPrompt(Id.Namespace namespace, URI uri) {
     cli.getReader().setPrompt("cdap (" + uri + "/" + namespace.getId() + ")> ");
-=======
+  }
+
   public TableRenderer getTableRenderer() {
     return injector.getInstance(TableRenderer.class);
-  }
-
-  private void setCLIPrompt(String namespace, URI uri) {
-    cli.getReader().setPrompt("cdap (" + uri + "//" + namespace + ")> ");
->>>>>>> ad5c84c5
   }
 
   public CLI getCLI() {
