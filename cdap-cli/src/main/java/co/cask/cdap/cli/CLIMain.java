--- conflicted
+++ resolved
@@ -20,12 +20,9 @@
 import co.cask.cdap.cli.command.SearchCommandsCommand;
 import co.cask.cdap.cli.commandset.DefaultCommands;
 import co.cask.cdap.cli.completer.supplier.EndpointSupplier;
-<<<<<<< HEAD
 import co.cask.cdap.cli.util.InstanceURIParser;
-=======
 import co.cask.cdap.cli.util.table.AltStyleTableRenderer;
 import co.cask.cdap.cli.util.table.TableRenderer;
->>>>>>> f5b3ec8d
 import co.cask.cdap.client.config.ClientConfig;
 import co.cask.cdap.common.conf.CConfiguration;
 import co.cask.cdap.common.conf.Constants;
@@ -97,9 +94,8 @@
 
   private final CLI cli;
   private final Iterable<CommandSet<Command>> commands;
-  private final Injector injector;
-
-<<<<<<< HEAD
+  private final TableRenderer tableRenderer;
+
   /**
    * @param output output to print to
    * @param uri provided URI of CDAP instance
@@ -117,8 +113,10 @@
                  CLIConfig cliConfig,
                  DefaultCommands defaultCommands,
                  DefaultCompleters defaultCompleters,
-                 EndpointSupplier endpointSupplier) throws URISyntaxException, IOException {
-
+                 EndpointSupplier endpointSupplier,
+                 TableRenderer tableRenderer) throws URISyntaxException, IOException {
+
+    this.tableRenderer = tableRenderer;
     if (autoconnect) {
       try {
         CLIConfig.ConnectionInfo connectionInfo = instanceURIParser.parse(uri);
@@ -130,18 +128,6 @@
       } catch (Exception e) {
         if (debug) {
           e.printStackTrace(output);
-=======
-  public CLIMain(final CLIConfig cliConfig,
-                 final Class<? extends TableRenderer> tableRendererClass) throws URISyntaxException, IOException {
-    injector = Guice.createInjector(
-      new AbstractModule() {
-        @Override
-        protected void configure() {
-          bind(CLIConfig.class).toInstance(cliConfig);
-          bind(ClientConfig.class).toInstance(cliConfig.getClientConfig());
-          bind(CConfiguration.class).toInstance(CConfiguration.create());
-          bind(TableRenderer.class).to(tableRendererClass);
->>>>>>> f5b3ec8d
         }
       }
     }
@@ -185,7 +171,6 @@
     });
   }
 
-<<<<<<< HEAD
   public static String getDefaultURI() {
     CConfiguration cConf = CConfiguration.create();
     boolean sslEnabled = cConf.getBoolean(Constants.Security.SSL_ENABLED);
@@ -202,14 +187,10 @@
     URI baseURI = clientConfig.getBaseURI();
     URI uri = baseURI.resolve("/" + clientConfig.getNamespace());
     cli.getReader().setPrompt("cdap (" + uri + ")> ");
-=======
+  }
+
   public TableRenderer getTableRenderer() {
-    return injector.getInstance(TableRenderer.class);
-  }
-
-  private void setCLIPrompt(String namespace, URI uri) {
-    cli.getReader().setPrompt("cdap (" + uri + "//" + namespace + ")> ");
->>>>>>> f5b3ec8d
+    return tableRenderer;
   }
 
   public CLI getCLI() {
@@ -228,7 +209,6 @@
   public static void main(String[] args) {
     final PrintStream output = System.out;
 
-<<<<<<< HEAD
     Options options = getOptions();
     CommandLineParser parser = new BasicParser();
     try {
@@ -258,14 +238,10 @@
               bind(CLIConfig.class).toInstance(cliConfig);
               bind(ClientConfig.class).toInstance(cliConfig.getClientConfig());
               bind(CConfiguration.class).toInstance(CConfiguration.create());
+              bind(TableRenderer.class).to(AltStyleTableRenderer.class);
             }
           }
         );
-=======
-    CLIConfig config = new CLIConfig(hostname);
-    CLIMain cliMain = new CLIMain(config, AltStyleTableRenderer.class);
-    CLI cli = cliMain.getCLI();
->>>>>>> f5b3ec8d
 
         CLIMain cliMain = injector.getInstance(CLIMain.class);
         CLI cli = cliMain.getCLI();
