package com.continuuity.gateway.router;

import com.continuuity.common.conf.Constants;
import com.continuuity.common.utils.ImmutablePair;
import com.google.common.collect.ImmutableList;
import com.google.common.collect.ImmutableMap;
import org.jboss.netty.handler.codec.http.HttpMethod;

import java.util.List;
import java.util.Map;
import java.util.regex.Matcher;
import java.util.regex.Pattern;



/**
 * Class to match the request path to corresponding service like app-fabric, or metrics service.
 */
public final class RouterPathLookup {
  private static final String VERSION = Constants.Gateway.GATEWAY_VERSION;

  private static final String STATUS_PATH = VERSION +
    "/?/apps/([A-Za-z0-9_]+)/(flows|procedures|mapreduce|workflows)/([A-Za-z0-9_]+)/status";
<<<<<<< HEAD
  private static final String METRICS_PATH = "^" + VERSION +
    "/metrics";

  private static final Map<Pattern, String> ROUTING_MAP = ImmutableMap.<Pattern, String>builder()
    .put(Pattern.compile(STATUS_PATH), Constants.Service.APP_FABRIC_HTTP)
    .put(Pattern.compile(METRICS_PATH), Constants.Service.METRICS)
    .build();
=======
  private static final String DEPLOY_PATH = VERSION +
    "/?/apps/?([A-Za-z0-9_]+)?/?$";
  private static final String DEPLOY_STATUS_PATH = VERSION +
    "/?/deploy/status/?";

  private static final Map<String, HttpMethod> ALLOWED_METHODS_MAP = ImmutableMap.of("GET", HttpMethod.GET,
                                                                                     "PUT", HttpMethod.PUT,
                                                                                     "POST", HttpMethod.POST);
>>>>>>> e8f33e71

  private static final Map<ImmutablePair<List<HttpMethod>, Pattern>, String> ROUTING_MAP = ImmutableMap.of(
    new ImmutablePair<List<HttpMethod>, Pattern>(ImmutableList.of(HttpMethod.GET),
                                                 Pattern.compile(STATUS_PATH)),
                                                 Constants.Service.APP_FABRIC_HTTP,
    new ImmutablePair<List<HttpMethod>, Pattern>(ImmutableList.of(HttpMethod.POST, HttpMethod.PUT),
                                                 Pattern.compile(DEPLOY_PATH)),
                                                 Constants.Service.APP_FABRIC_HTTP,
    new ImmutablePair<List<HttpMethod>, Pattern>(ImmutableList.of(HttpMethod.GET),
                                                 Pattern.compile(DEPLOY_STATUS_PATH)),
                                                 Constants.Service.APP_FABRIC_HTTP
  );


  public static String getRoutingPath(String requestPath, String method){

    if (!ALLOWED_METHODS_MAP.containsKey(method)) {
      return null;
    }

    for (Map.Entry<ImmutablePair<List<HttpMethod>, Pattern>, String> uriPattern : ROUTING_MAP.entrySet()) {
      Matcher match = uriPattern.getKey().getSecond().matcher(requestPath);
      if (match.find()) {
        if (uriPattern.getKey().getFirst().contains(ALLOWED_METHODS_MAP.get(method))) {
          return uriPattern.getValue();
        }
      }
    }
    return null;
  }

}<|MERGE_RESOLUTION|>--- conflicted
+++ resolved
@@ -21,24 +21,16 @@
 
   private static final String STATUS_PATH = VERSION +
     "/?/apps/([A-Za-z0-9_]+)/(flows|procedures|mapreduce|workflows)/([A-Za-z0-9_]+)/status";
-<<<<<<< HEAD
-  private static final String METRICS_PATH = "^" + VERSION +
-    "/metrics";
-
-  private static final Map<Pattern, String> ROUTING_MAP = ImmutableMap.<Pattern, String>builder()
-    .put(Pattern.compile(STATUS_PATH), Constants.Service.APP_FABRIC_HTTP)
-    .put(Pattern.compile(METRICS_PATH), Constants.Service.METRICS)
-    .build();
-=======
   private static final String DEPLOY_PATH = VERSION +
     "/?/apps/?([A-Za-z0-9_]+)?/?$";
   private static final String DEPLOY_STATUS_PATH = VERSION +
     "/?/deploy/status/?";
+  private static final String METRICS_PATH = "^" + VERSION +
+    "/metrics";
 
   private static final Map<String, HttpMethod> ALLOWED_METHODS_MAP = ImmutableMap.of("GET", HttpMethod.GET,
                                                                                      "PUT", HttpMethod.PUT,
                                                                                      "POST", HttpMethod.POST);
->>>>>>> e8f33e71
 
   private static final Map<ImmutablePair<List<HttpMethod>, Pattern>, String> ROUTING_MAP = ImmutableMap.of(
     new ImmutablePair<List<HttpMethod>, Pattern>(ImmutableList.of(HttpMethod.GET),
@@ -49,7 +41,10 @@
                                                  Constants.Service.APP_FABRIC_HTTP,
     new ImmutablePair<List<HttpMethod>, Pattern>(ImmutableList.of(HttpMethod.GET),
                                                  Pattern.compile(DEPLOY_STATUS_PATH)),
-                                                 Constants.Service.APP_FABRIC_HTTP
+                                                 Constants.Service.APP_FABRIC_HTTP,
+    new ImmutablePair<List<HttpMethod>, Pattern>(ImmutableList.of(HttpMethod.GET, HttpMethod.POST, HttpMethod.PUT),
+                                                 Pattern.compile(METRICS_PATH)),
+                                                 Constants.Service.METRICS
   );
 
 
