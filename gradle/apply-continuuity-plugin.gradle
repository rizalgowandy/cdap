buildscript {
    repositories {
        mavenLocal()
        maven {
            credentials {
                username "gradle"
                password "{DESede}Rk/0rTcxzWomG91yhihmswrLqVnA6oIy"
            }
            url "https://repository.continuuity.com/content/groups/smartifacts"
        }
    }

    configurations.classpath.resolutionStrategy.cacheChangingModulesFor 0, 'minutes'
    configurations.classpath.resolutionStrategy.cacheDynamicVersionsFor 0, 'minutes'

<<<<<<< HEAD
	    dependencies {
	        classpath "com.continuuity.gradle:continuuity-plugin:1.0.7-SNAPSHOT"
		}
=======
    dependencies {
        classpath "com.continuuity.gradle:continuuity-plugin:1.0.6-SNAPSHOT"
    }
>>>>>>> d6bf1ade
}

allprojects { p ->
    p.apply(plugin: com.continuuity.gradle.ContinuuityPlugin)
    p.apply(plugin: com.continuuity.gradle.ContinuuityCloverPlugin)
}<|MERGE_RESOLUTION|>--- conflicted
+++ resolved
@@ -13,15 +13,9 @@
     configurations.classpath.resolutionStrategy.cacheChangingModulesFor 0, 'minutes'
     configurations.classpath.resolutionStrategy.cacheDynamicVersionsFor 0, 'minutes'
 
-<<<<<<< HEAD
 	    dependencies {
 	        classpath "com.continuuity.gradle:continuuity-plugin:1.0.7-SNAPSHOT"
 		}
-=======
-    dependencies {
-        classpath "com.continuuity.gradle:continuuity-plugin:1.0.6-SNAPSHOT"
-    }
->>>>>>> d6bf1ade
 }
 
 allprojects { p ->
