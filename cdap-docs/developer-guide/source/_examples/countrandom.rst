--- conflicted
+++ resolved
@@ -56,13 +56,8 @@
 
 Deploy and start the application as described in  :ref:`Building and Running Applications <convention>`
 
-<<<<<<< HEAD
 Running the Application
 +++++++++++++++++++++++
-=======
-Running the Application:
-++++++++++++++++++++++++
->>>>>>> c13c4681
 
 Once you start the flow, the ``source`` flowlet will continuously generate data. You can see this by observing the counters that is displayed for each flowlet
 in the flow visualization: Even though you are not injecting any data into the flow, the counters increase steadily.
