--- conflicted
+++ resolved
@@ -118,9 +118,8 @@
     consumer1.close();
   }
 
-<<<<<<< HEAD
   private List<StreamEventRep> writeEvents(StreamConfig streamConfig, String msgPrefix, int count, Clock clock) throws IOException {
-    FileWriter<StreamEvent> writer = getFileWriterFactory().create(streamConfig.getName());
+    FileWriter<StreamEvent> writer = getFileWriterFactory().create(streamConfig, 0);
     try {
       return writeEvents(writer, streamConfig, msgPrefix, count, clock);
     } finally {
@@ -132,11 +131,6 @@
                                            String msgPrefix, int count, Clock clock) throws IOException {
     Map<String, String> headers = ImmutableMap.of();
     List<StreamEventRep> result = Lists.newLinkedList();
-=======
-  private void writeEvents(StreamConfig streamConfig, String msgPrefix, int count) throws IOException {
-    Map<String, String> headers = ImmutableMap.of();
-    FileWriter<StreamEvent> writer = getFileWriterFactory().create(streamConfig, 0);
->>>>>>> ee4f7815
     for (int i = 0; i < count; i++) {
       String msg = msgPrefix + i;
       StreamEvent event = new DefaultStreamEvent(headers, Charsets.UTF_8.encode(msg), clock.getTime());
@@ -344,7 +338,7 @@
     Assert.assertEquals(ttl, streamConfig.getPartitionDuration());
 
     List<StreamEventRep> expectedEvents = Lists.newLinkedList();
-    FileWriter<StreamEvent> writer = getFileWriterFactory().create(streamConfig.getName());
+    FileWriter<StreamEvent> writer = getFileWriterFactory().create(streamConfig, 0);
 
     try {
       // Write 10 expired messages
@@ -420,7 +414,7 @@
 
     // Write 500 non-expired messages to stream with timestamp approxEarliestNonExpiredTime..currentTime
     List<StreamEventRep> expectedEvents = Lists.newLinkedList();
-    FileWriter<StreamEvent> writer = getFileWriterFactory().create(streamConfig.getName());
+    FileWriter<StreamEvent> writer = getFileWriterFactory().create(streamConfig, 0);
 
     try {
       expectedEvents.addAll(writeEvents(writer, streamConfig, "New event pre-flush ", 20,
