--- conflicted
+++ resolved
@@ -1,5 +1,4 @@
 
-<<<<<<< HEAD
 <div ng-if="datasets.length > 0">
   <div class="btn-group">
       <!-- <button type="button" class="btn btn-default" bs-dropdown="dropdown">Select core dataset type <span class="caret"></span></button>
@@ -39,49 +38,4 @@
 <div class="well text-center" ng-if="datasets.length === 0">
   <p> You haven't created any apps. </p>
   <a class="btn btn-success" ui-sref="admin.namespace.detail.data.streamcreate({nsadmin: $stateParams.nsadmin})">Create Stream</a>
-</div>
-=======
-
-<!-- <div class="btn-group"> -->
-    <!-- <button type="button" class="btn btn-default" bs-dropdown="dropdown">Select core dataset type <span class="caret"></span></button>
-    <button type="button" class="btn btn-default" ng-model="button.active" bs-button>Add Dataset</button>
-    <button type="button" class="btn btn-default" ng-model="button.active" bs-button>Previous</button>
-    <button type="button" class="btn btn-default" ng-model="button.active" bs-button>Next</button> -->
-<!--   <button class="btn btn-default" ui-sref="admin.namespace.detail.data.streamcreate({nsadmin: $stateParams.nsadmin})">Create Stream</button>
-</div> -->
-
-<div class="row">
-    <div class="col-xs-6">
-        <h2> {{$stateParams.nsadmin}}: Data </h2>
-    </div>
-    <div class="col-xs-6 text-right h2">
-      <button class="btn btn-default" ui-sref="admin.namespace.detail.data.streamcreate({nsadmin: $stateParams.nsadmin})">Create Stream</button>
-    </div>
-</div>
-
-<table class="table table-responsive" cask-sortable>
-  <thead ng-class="{'sort-enabled': datasets.length>0}">
-    <th data-predicate="name" data-predicate-default="reverse">Name</th>
-    <th>Type</th>
-    <th>Edit</th>
-  </thead>
-  <tbody>
-    <tr ng-repeat="dataset in datasets | orderBy:sortable.predicate:sortable.reverse">
-      <td>
-        <a ui-sref="datasets.detail.overview({namespace: $stateParams.nsadmin, datasetId: dataset.name})" ng-bind="dataset.name"></a>
-      </td>
-      <td ng-bind="dataset.type"></td>
-      <td></td>
-    </tr>
-    <tr ng-repeat="stream in streams | orderBy:sortable.predicate:sortable.reverse">
-      <td>
-        <a ui-sref="streams.detail.overview({namespace: $stateParams.nsadmin, streamId: stream.name})" ng-bind="stream.name"></a>
-      </td>
-      <td ng-bind="stream.type"></td>
-      <td>
-        <a ui-sref="admin.namespace.detail.data.streamproperties({nsadmin: $stateParams.nsadmin, streamid: stream.name})"><i class="fa fa-cogs"></i></a>
-      </td>
-    </tr>
-  </tbody>
-</table>
->>>>>>> c5194e38
+</div>