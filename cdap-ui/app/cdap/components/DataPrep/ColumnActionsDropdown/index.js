/*
 * Copyright © 2017 Cask Data, Inc.
 *
 * Licensed under the Apache License, Version 2.0 (the "License"); you may not
 * use this file except in compliance with the License. You may obtain a copy of
 * the License at
 *
 * http://www.apache.org/licenses/LICENSE-2.0
 *
 * Unless required by applicable law or agreed to in writing, software
 * distributed under the License is distributed on an "AS IS" BASIS, WITHOUT
 * WARRANTIES OR CONDITIONS OF ANY KIND, either express or implied. See the
 * License for the specific language governing permissions and limitations under
 * the License.
 */

import PropTypes from 'prop-types';

import React, { Component } from 'react';
import {isDescendant} from 'services/helpers';
import {Popover, PopoverContent} from 'reactstrap';
<<<<<<< HEAD
import {Observable} from 'rxjs/Observable';
import shortid from 'shortid';
=======
import Rx from 'rx';
import uuidV4 from 'uuid/v4';
>>>>>>> 211d9c95
import classnames from 'classnames';
import Mousetrap from 'mousetrap';
import isEqual from 'lodash/isEqual';
import DataPrepStore from 'components/DataPrep/store';
import ScrollableList from 'components/ScrollableList';

// Directives List
import ParseDirective from 'components/DataPrep/Directives/Parse';
import FillNullOrEmpty from 'components/DataPrep/Directives/FillNullOrEmpty';
import DropColumnDirective from 'components/DataPrep/Directives/DropColumn';
import KeepColumnDirective from 'components/DataPrep/Directives/KeepColumn';
import SwapColumnsDirective from 'components/DataPrep/Directives/SwapColumns';
import MergeColumnsDirective from 'components/DataPrep/Directives/MergeColumns';
import FilterDirective from 'components/DataPrep/Directives/Filter';
import FindAndReplaceDirective from 'components/DataPrep/Directives/FindAndReplace';
import CopyColumnDirective from 'components/DataPrep/Directives/CopyColumn';
import ExtractFields from 'components/DataPrep/Directives/ExtractFields';
import Format from 'components/DataPrep/Directives/Format';
import Calculate from 'components/DataPrep/Directives/Calculate';
import Explode from 'components/DataPrep/Directives/Explode';
import MaskData from 'components/DataPrep/Directives/MaskData';
import EncodeDecode from 'components/DataPrep/Directives/EncodeDecode';
import Decode from 'components/DataPrep/Directives/Decode';
import SetCharacterEncoding from 'components/DataPrep/Directives/SetCharacterEncoding';
import MarkAsError from 'components/DataPrep/Directives/MarkAsError';
import CustomTransform from 'components/DataPrep/Directives/CustomTransform';
import DefineVariableDirective from 'components/DataPrep/Directives/DefineVariable';
import SetCounterDirective from 'components/DataPrep/Directives/SetCounter';
import ChangeDataTypeDirective from 'components/DataPrep/Directives/ChangeDataType';

import ee from 'event-emitter';

require('./ColumnActionsDropdown.scss');

export default class ColumnActionsDropdown extends Component {
  constructor(props) {
    super(props);

    this.state = {
      dropdownOpen: false,
      open: null,
      selectedHeaders: DataPrepStore.getState().dataprep.selectedHeaders
    };
    this.unmounted = false;
    this.toggleDropdown = this.toggleDropdown.bind(this);


    /*
      requiredColCount attribute refers to the number of selected columns a directive needs for it to work
    e.g. MergeColumnDirective and SwapColumnDirective work when and only when the number of
    selected columns is 2.
      The possible values are:
    - 0: Works with any number of selected columns.
    - 1: Works only when there is 1 selected column.
    - 2: Works only when there are 2 selected columns.

    */
    this.directives = [
      {
        id: uuidV4(),
        tag: ParseDirective,
        requiredColCount: 1
      },
      {
        tag: 'divider'
      },
      {
        id: uuidV4(),
        tag: SetCharacterEncoding,
        requiredColCount: 1
      },
      {
        id: shortid.generate(),
        tag: ChangeDataTypeDirective,
        requiredColCount: 1
      },
      {
        tag: 'divider'
      },
      {
        id: uuidV4(),
        tag: Format,
        requiredColCount: 1
      },
      {
        id: uuidV4(),
        tag: Calculate,
        requiredColCount: 1
      },
      {
        id: uuidV4(),
        tag: CustomTransform,
        requiredColCount: 1
      },
      {
        tag: 'divider'
      },
      {
        id: uuidV4(),
        tag: FilterDirective,
        requiredColCount: 1
      },
      {
        id: uuidV4(),
        tag: MarkAsError
      },
      {
        id: uuidV4(),
        tag: FindAndReplaceDirective,
        requiredColCount: 1
      },
      {
        id: uuidV4(),
        tag: FillNullOrEmpty,
        requiredColCount: 1
      },
      {
        tag: 'divider'
      },
      {
        id: uuidV4(),
        tag: CopyColumnDirective,
        requiredColCount: 1
      },
      {
        id: uuidV4(),
        tag: DropColumnDirective,
        requiredColCount: 0
      },
      {
        id: uuidV4(),
        tag: KeepColumnDirective,
        requiredColCount: 0
      },
      {
        id: uuidV4(),
        tag: MergeColumnsDirective,
        requiredColCount: 2
      },
      {
        id: uuidV4(),
        tag: SwapColumnsDirective,
        requiredColCount: 2
      },
      {
        tag: 'divider'
      },
      {
        id: uuidV4(),
        tag: ExtractFields,
        requiredColCount: 1
      },
      {
        id: uuidV4(),
        tag: Explode,
        requiredColCount: 0
      },
      {
        id: uuidV4(),
        tag: DefineVariableDirective,
        requiredColCount: 1
      },
      {
        id: uuidV4(),
        tag: SetCounterDirective,
        requiredColCount: 1
      },
      {
        tag: 'divider'
      },
      {
        id: uuidV4(),
        tag: MaskData
      },
      {
        id: uuidV4(),
        tag: EncodeDecode,
        requiredColCount: 1
      },
      {
        id: uuidV4(),
        tag: Decode,
        requiredColCount: 1
      }
    ];
    this.eventEmitter = ee(ee);
    this.eventEmitter.on('CLOSE_POPOVER', this.toggleDropdown.bind(this, false));
    this.dropdownId = uuidV4();
  }

  componentDidMount() {
    this.singleWorkspaceMode = DataPrepStore.getState().dataprep.singleWorkspaceMode;

    this.sub = DataPrepStore.subscribe(() => {
      let newState = DataPrepStore.getState().dataprep;
      if (!isEqual(this.state.selectedHeaders, newState.selectedHeaders)) {
        this.setState({
          selectedHeaders: newState.selectedHeaders
        });
      }
    });
  }

  componentWillUnmount() {
    this.eventEmitter.off('CLOSE_POPOVER', this.toggleDropdown.bind(this, false));
    if (this.documentClick$ && this.documentClick$.unsubscribe) {
      this.documentClick$.unsubscribe();
    }
    this.sub();
    Mousetrap.unbind('esc');
    this.unmounted = true;
  }

  toggleDropdown(toggleState) {
    // Since this will get triggered on all the columns we could avoid setting state if its already the same.
    if (this.unmounted || toggleState === this.state.dropdownOpen) {
      return;
    }
    let newState = typeof toggleState === 'boolean' ? toggleState : !this.state.dropdownOpen;

    this.setState({
      dropdownOpen: newState,
      open: null
    });

    this.props.dropdownOpened(this.props.column, newState);

    if (newState) {
      let element = document.getElementById('app-container');
      if (!element && this.singleWorkspaceMode) {
        element = document.getElementsByClassName('wrangler-modal')[0];
      }
      this.documentClick$ = Observable.fromEvent(element, 'click')
        .subscribe((e) => {
          if (isDescendant(this.popover, e.target) || !this.state.dropdownOpen) {
            return;
          }

          this.toggleDropdown();
        });

      Mousetrap.bind('esc', this.toggleDropdown);
    } else {
      if (this.documentClick$) {
        this.documentClick$.unsubscribe();
      }
      Mousetrap.unbind('esc');
    }
  }

  directiveClick(directive) {
    let open = directive === this.state.open ? null : directive;

    this.setState({ open });
  }

  renderMenu() {
    let tableContainer = document.getElementById('dataprep-table-id');

    const tetherOption = {
      attachment: 'top right',
      targetAttachment: 'bottom left',
      classPrefix: 'column_actions_dropdown',
      constraints: [
        {
          to: tableContainer,
          attachment: 'none together'
        }
      ]
    };

    return (
      <Popover
        placement="bottom left"
        isOpen={this.state.dropdownOpen}
        target={`dataprep-action-${this.dropdownId}`}
        className="dataprep-columns-action-dropdown"
        tether={tetherOption}
      >
        <PopoverContent>
          <ScrollableList target={`dataprep-action-${this.dropdownId}`}>
              {
                this.directives.map((directive, index) => {
                  if (directive.tag === 'divider') {
                    return (
                      <div className="column-action-divider" key={index}>
                        <hr />
                      </div>
                    );
                  }
                  let Tag = directive.tag;
                  let disabled = false;
                  let column = this.props.column;

                  if (this.state.selectedHeaders.indexOf(this.props.column) !== -1) {
                    column = this.state.selectedHeaders;

                    if (this.state.selectedHeaders.length !== directive.requiredColCount && directive.requiredColCount !== 0) {
                      disabled = true;
                    }
                  } else if (directive.requiredColCount === 2) {
                    disabled = true;
                  }
                return (
                  <div
                    key={directive.id}
                    onClick={!disabled && this.directiveClick.bind(this, directive.id)}
                    className={classnames({'disabled': disabled})}
                  >
                    <Tag
                      column={column}
                      onComplete={this.toggleDropdown.bind(this, false)}
                      isOpen={this.state.open === directive.id}
                      isDisabled={disabled}
                      close={this.directiveClick.bind(this, null)}
                    />
                  </div>
                );
              })
            }
          </ScrollableList>
        </PopoverContent>
      </Popover>
    );
  }

  render() {
    return (
      <span
        className="column-actions-dropdown-container"
        ref={(ref) => this.popover = ref}
      >
        <span
          className={classnames('fa fa-caret-down', {
            'expanded': this.state.dropdownOpen
          })}
          onClick={this.toggleDropdown}
          id={`dataprep-action-${this.dropdownId}`}
        />

        {this.renderMenu()}

      </span>
    );
  }
}

ColumnActionsDropdown.propTypes = {
  column: PropTypes.string,
  dropdownOpened: PropTypes.func
};<|MERGE_RESOLUTION|>--- conflicted
+++ resolved
@@ -19,13 +19,8 @@
 import React, { Component } from 'react';
 import {isDescendant} from 'services/helpers';
 import {Popover, PopoverContent} from 'reactstrap';
-<<<<<<< HEAD
 import {Observable} from 'rxjs/Observable';
-import shortid from 'shortid';
-=======
-import Rx from 'rx';
 import uuidV4 from 'uuid/v4';
->>>>>>> 211d9c95
 import classnames from 'classnames';
 import Mousetrap from 'mousetrap';
 import isEqual from 'lodash/isEqual';
@@ -98,7 +93,7 @@
         requiredColCount: 1
       },
       {
-        id: shortid.generate(),
+        id: uuidV4(),
         tag: ChangeDataTypeDirective,
         requiredColCount: 1
       },
