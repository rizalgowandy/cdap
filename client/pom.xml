--- conflicted
+++ resolved
@@ -27,11 +27,7 @@
   </parent>
 
   <artifactId>client</artifactId>
-<<<<<<< HEAD
-  <name>CDAP Java Client</name>
-=======
   <name>Cask CDAP Reactor Java Client</name>
->>>>>>> 11d62619
 
   <dependencies>
     <dependency>
