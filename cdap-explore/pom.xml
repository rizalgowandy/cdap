<?xml version="1.0" encoding="UTF-8"?>
<!--
  Copyright © 2014-2016 Cask Data, Inc.

  Licensed under the Apache License, Version 2.0 (the "License"); you may not
  use this file except in compliance with the License. You may obtain a copy of
  the License at

  http://www.apache.org/licenses/LICENSE-2.0

  Unless required by applicable law or agreed to in writing, software
  distributed under the License is distributed on an "AS IS" BASIS, WITHOUT
  WARRANTIES OR CONDITIONS OF ANY KIND, either express or implied. See the
  License for the specific language governing permissions and limitations under
  the License.
  -->

<project xmlns="http://maven.apache.org/POM/4.0.0"
         xmlns:xsi="http://www.w3.org/2001/XMLSchema-instance"
         xsi:schemaLocation="http://maven.apache.org/POM/4.0.0 http://maven.apache.org/xsd/maven-4.0.0.xsd">

  <modelVersion>4.0.0</modelVersion>

  <parent>
    <groupId>co.cask.cdap</groupId>
    <artifactId>cdap</artifactId>
<<<<<<< HEAD
    <version>3.6.0-SNAPSHOT</version>
=======
    <version>3.5.1</version>
>>>>>>> cdd97abe
  </parent>

  <artifactId>cdap-explore</artifactId>
  <name>CDAP Explore</name>
  <packaging>jar</packaging>

  <dependencies>
    <dependency>
      <groupId>co.cask.cdap</groupId>
      <artifactId>cdap-api</artifactId>
      <version>${project.version}</version>
    </dependency>
    <dependency>
      <groupId>co.cask.cdap</groupId>
      <artifactId>cdap-spi</artifactId>
      <version>${project.version}</version>
    </dependency>
    <dependency>
      <groupId>co.cask.cdap</groupId>
      <artifactId>cdap-common</artifactId>
      <version>${project.version}</version>
    </dependency>
    <dependency>
      <groupId>co.cask.cdap</groupId>
      <artifactId>cdap-common</artifactId>
      <version>${project.version}</version>
      <type>test-jar</type>
      <scope>test</scope>
    </dependency>
    <dependency>
      <groupId>co.cask.cdap</groupId>
      <artifactId>cdap-data-fabric</artifactId>
      <version>${project.version}</version>
    </dependency>
    <dependency>
      <groupId>co.cask.cdap</groupId>
      <artifactId>cdap-app-fabric</artifactId>
      <version>${project.version}</version>
    </dependency>
    <dependency>
      <groupId>co.cask.cdap</groupId>
      <artifactId>cdap-notifications</artifactId>
      <version>${project.version}</version>
      <scope>test</scope>
    </dependency>
    <dependency>
      <groupId>co.cask.cdap</groupId>
      <artifactId>cdap-security</artifactId>
      <version>${project.version}</version>
      <type>test-jar</type>
      <scope>test</scope>
    </dependency>
    <dependency>
      <groupId>org.apache.tephra</groupId>
      <artifactId>tephra-api</artifactId>
    </dependency>
    <dependency>
      <groupId>org.apache.tephra</groupId>
      <artifactId>tephra-core</artifactId>
    </dependency>
    <dependency>
      <groupId>org.apache.thrift</groupId>
      <artifactId>libthrift</artifactId>
    </dependency>
    <dependency>
      <groupId>org.apache.hive</groupId>
      <artifactId>hive-service</artifactId>
    </dependency>
    <dependency>
      <groupId>org.apache.hive</groupId>
      <artifactId>hive-jdbc</artifactId>
    </dependency>
    <dependency>
      <groupId>org.apache.hive</groupId>
      <artifactId>hive-metastore</artifactId>
    </dependency>
    <dependency>
      <groupId>org.apache.hive</groupId>
      <artifactId>hive-exec</artifactId>
    </dependency>
    <dependency>
      <groupId>org.apache.avro</groupId>
      <artifactId>avro-mapred</artifactId>
    </dependency>
    <dependency>
      <groupId>co.cask.cdap</groupId>
      <artifactId>cdap-explore-client</artifactId>
      <version>${project.version}</version>
    </dependency>
    <dependency>
      <groupId>org.apache.twill</groupId>
      <artifactId>twill-common</artifactId>
    </dependency>
    <dependency>
      <groupId>org.apache.tez</groupId>
      <artifactId>tez-api</artifactId>
    </dependency>

    <dependency>
      <groupId>junit</groupId>
      <artifactId>junit</artifactId>
    </dependency>
    <dependency>
      <groupId>co.cask.cdap</groupId>
      <artifactId>cdap-watchdog</artifactId>
      <version>${project.version}</version>
      <scope>test</scope>
    </dependency>
    <dependency>
      <groupId>co.cask.cdap</groupId>
      <artifactId>cdap-explore-jdbc</artifactId>
      <version>${project.version}</version>
      <scope>test</scope>
    </dependency>
    <dependency>
      <groupId>co.cask.cdap</groupId>
      <artifactId>cdap-common-unit-test</artifactId>
      <version>${project.version}</version>
      <scope>test</scope>
    </dependency>
    <dependency>
      <groupId>org.apache.hbase</groupId>
      <artifactId>hbase-client</artifactId>
      <version>${hbase98.version}</version>
      <scope>test</scope>
    </dependency>
    <dependency>
      <groupId>org.apache.hadoop</groupId>
      <artifactId>hadoop-minicluster</artifactId>
    </dependency>
    <dependency>
      <groupId>org.apache.hadoop</groupId>
      <artifactId>hadoop-mapreduce-client-jobclient</artifactId>
   </dependency>
  </dependencies>

</project><|MERGE_RESOLUTION|>--- conflicted
+++ resolved
@@ -24,11 +24,7 @@
   <parent>
     <groupId>co.cask.cdap</groupId>
     <artifactId>cdap</artifactId>
-<<<<<<< HEAD
     <version>3.6.0-SNAPSHOT</version>
-=======
-    <version>3.5.1</version>
->>>>>>> cdd97abe
   </parent>
 
   <artifactId>cdap-explore</artifactId>
