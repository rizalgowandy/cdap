--- conflicted
+++ resolved
@@ -61,13 +61,6 @@
 
 		loadRun: function (runId) {
 
-<<<<<<< HEAD
-			var app = this.get('model').app;
-			var id = this.get('model').name;
-			var self = this;
-
-=======
->>>>>>> 07326042
 			// Noop
 
 		},
