/*
 * Copyright © 2014-2018 Cask Data, Inc.
 *
 * Licensed under the Apache License, Version 2.0 (the "License"); you may not
 * use this file except in compliance with the License. You may obtain a copy of
 * the License at
 *
 * http://www.apache.org/licenses/LICENSE-2.0
 *
 * Unless required by applicable law or agreed to in writing, software
 * distributed under the License is distributed on an "AS IS" BASIS, WITHOUT
 * WARRANTIES OR CONDITIONS OF ANY KIND, either express or implied. See the
 * License for the specific language governing permissions and limitations under
 * the License.
 */

package co.cask.cdap.internal.app.store;

import co.cask.cdap.api.app.ApplicationSpecification;
import co.cask.cdap.api.common.Bytes;
import co.cask.cdap.api.data.stream.StreamSpecification;
import co.cask.cdap.api.dataset.table.Table;
import co.cask.cdap.api.workflow.WorkflowToken;
import co.cask.cdap.app.runtime.ProgramController;
import co.cask.cdap.common.app.RunIds;
import co.cask.cdap.common.conf.CConfiguration;
import co.cask.cdap.common.utils.ProjectInfo;
import co.cask.cdap.data2.dataset2.lib.table.MDSKey;
import co.cask.cdap.data2.dataset2.lib.table.MetadataStoreDataset;
import co.cask.cdap.internal.app.ApplicationSpecificationAdapter;
import co.cask.cdap.internal.app.runtime.ProgramOptionConstants;
import co.cask.cdap.internal.app.runtime.messaging.TopicMessageIdStore;
import co.cask.cdap.internal.app.runtime.workflow.BasicWorkflowToken;
import co.cask.cdap.proto.BasicThrowable;
import co.cask.cdap.proto.NamespaceMeta;
import co.cask.cdap.proto.ProgramRunCluster;
import co.cask.cdap.proto.ProgramRunClusterStatus;
import co.cask.cdap.proto.ProgramRunStatus;
import co.cask.cdap.proto.ProgramType;
import co.cask.cdap.proto.WorkflowNodeStateDetail;
import co.cask.cdap.proto.id.ApplicationId;
import co.cask.cdap.proto.id.NamespaceId;
import co.cask.cdap.proto.id.ProgramId;
import co.cask.cdap.proto.id.ProgramRunId;
import com.google.common.annotations.VisibleForTesting;
import com.google.common.base.Preconditions;
import com.google.common.base.Stopwatch;
import com.google.common.base.Ticker;
import com.google.common.collect.ImmutableMap;
import com.google.common.collect.Iterables;
import com.google.common.reflect.TypeToken;
import com.google.gson.Gson;
import com.google.gson.GsonBuilder;
import org.apache.tephra.TxConstants;
import org.apache.twill.api.RunId;
import org.slf4j.Logger;
import org.slf4j.LoggerFactory;

import java.lang.reflect.Type;
import java.nio.BufferUnderflowException;
import java.util.ArrayList;
import java.util.Arrays;
import java.util.Collections;
import java.util.HashMap;
import java.util.HashSet;
import java.util.LinkedHashMap;
import java.util.List;
import java.util.Map;
import java.util.Set;
import java.util.concurrent.TimeUnit;
import java.util.concurrent.atomic.AtomicBoolean;
import java.util.function.Function;
import java.util.function.Predicate;
import javax.annotation.Nullable;

/**
 * Store for application metadata.
 *
 * This class is mostly responsible for reading and storing run records. Each program run will have several run
 * records corresponding to state changes that occur during the program run. The rowkeys are of the form:
 *
 * runRecordStarting|namespace|app|version|programtype|program|runid
 * runRecordStarted|namespace|app|version|programtype|program|runid
 * runRecordSuspended|namespace|app|version|programtype|program|runid
 * runRecordCompleted|namespace|app|version|programtype|program|inverted start time|runid
 *
 * These rows get deleted whenever state changes, with a new record written on top. In addition, workflow node state
 * is stored as:
 *
 * wns|namespace|app|version|programtype|program|runid|nodeid
 *
 * Workflow node state is updated whenever program state is updated
 * and we notice that the program belongs to a workflow.
 */
public class AppMetadataStore extends MetadataStoreDataset implements TopicMessageIdStore {
  private static final Logger LOG = LoggerFactory.getLogger(AppMetadataStore.class);
  private static final Gson GSON = ApplicationSpecificationAdapter.addTypeAdapters(new GsonBuilder()).create();
  private static final Type MAP_STRING_STRING_TYPE = new TypeToken<Map<String, String>>() { }.getType();
  private static final Type BYTE_TYPE = new TypeToken<byte[]>() { }.getType();
  private static final String TYPE_APP_META = "appMeta";
  private static final String TYPE_STREAM = "stream";
  private static final String TYPE_RUN_RECORD_STARTING = "runRecordStarting";
  private static final String TYPE_RUN_RECORD_STARTED = "runRecordStarted";
  private static final String TYPE_RUN_RECORD_SUSPENDED = "runRecordSuspended";
  private static final String TYPE_RUN_RECORD_COMPLETED = "runRecordCompleted";
  private static final String TYPE_WORKFLOW_NODE_STATE = "wns";
  private static final String TYPE_WORKFLOW_TOKEN = "wft";
  private static final String TYPE_NAMESPACE = "namespace";
  private static final String TYPE_MESSAGE = "msg";
  private static final Map<ProgramRunStatus, String> STATUS_TYPE_MAP = ImmutableMap.<ProgramRunStatus, String>builder()
    .put(ProgramRunStatus.STARTING, TYPE_RUN_RECORD_STARTING)
    .put(ProgramRunStatus.RUNNING, TYPE_RUN_RECORD_STARTED)
    .put(ProgramRunStatus.SUSPENDED, TYPE_RUN_RECORD_SUSPENDED)
    .put(ProgramRunStatus.COMPLETED, TYPE_RUN_RECORD_COMPLETED)
    .put(ProgramRunStatus.KILLED, TYPE_RUN_RECORD_COMPLETED)
    .put(ProgramRunStatus.FAILED, TYPE_RUN_RECORD_COMPLETED)
    .build();

  private final CConfiguration cConf;
  private final AtomicBoolean upgradeComplete;

  public AppMetadataStore(Table table, CConfiguration cConf, AtomicBoolean upgradeComplete) {
    super(table);
    this.cConf = cConf;
    this.upgradeComplete = upgradeComplete;
  }

  @Override
  protected <T> byte[] serialize(T value) {
    return Bytes.toBytes(GSON.toJson(value));
  }

  @Override
  protected <T> T deserialize(MDSKey key, byte[] serialized, Type typeOfT) {
    if (RunRecordMeta.class.equals(typeOfT)) {
      RunRecordMeta meta = GSON.fromJson(Bytes.toString(serialized), RunRecordMeta.class);
      meta = RunRecordMeta.builder(meta)
        .setProgramRunId(getProgramID(key).run(meta.getPid()))
        .build();
      //noinspection unchecked
      return (T) meta;
    } else {
      return GSON.fromJson(Bytes.toString(serialized), typeOfT);
    }
  }

  @Nullable
  public ApplicationMeta getApplication(String namespaceId, String appId, String versionId) {
    ApplicationMeta appMeta = getFirst(new MDSKey.Builder().add(TYPE_APP_META, namespaceId, appId, versionId).build(),
                                       ApplicationMeta.class);

    if (appMeta != null) {
      return appMeta;
    }

    if (!upgradeComplete.get() && versionId.equals(ApplicationId.DEFAULT_VERSION)) {
      appMeta = get(new MDSKey.Builder().add(TYPE_APP_META, namespaceId, appId).build(), ApplicationMeta.class);
    }
    return appMeta;
  }

  public List<ApplicationMeta> getAllApplications(String namespaceId) {
    return list(new MDSKey.Builder().add(TYPE_APP_META, namespaceId).build(), ApplicationMeta.class);
  }

  public List<ApplicationMeta> getAllAppVersions(String namespaceId, String appId) {
    return list(new MDSKey.Builder().add(TYPE_APP_META, namespaceId, appId).build(), ApplicationMeta.class);
  }

  public List<ApplicationId> getAllAppVersionsAppIds(String namespaceId, String appId) {
    List<ApplicationId> appIds = new ArrayList<>();
    for (MDSKey key : listKV(new MDSKey.Builder().add(TYPE_APP_META, namespaceId, appId).build(),
                             ApplicationMeta.class).keySet()) {
      MDSKey.Splitter splitter = key.split();
      splitter.skipBytes(); // skip recordType
      splitter.skipBytes(); // skip namespaceId
      splitter.skipBytes(); // skip appId
      String versionId = splitter.hasRemaining() ? splitter.getString() : ApplicationId.DEFAULT_VERSION;
      appIds.add(new NamespaceId(namespaceId).app(appId, versionId));
    }
    return appIds;
  }

  public void writeApplication(String namespaceId, String appId, String versionId, ApplicationSpecification spec) {
    if (!upgradeComplete.get() && versionId.equals(ApplicationId.DEFAULT_VERSION)) {
      MDSKey mdsKey = new MDSKey.Builder().add(TYPE_APP_META, namespaceId, appId).build();
      ApplicationMeta appMeta = get(mdsKey, ApplicationMeta.class);
      // If app meta exists for the application without a version, delete that key.
      if (appMeta != null) {
        delete(mdsKey);
      }
    }
    write(new MDSKey.Builder().add(TYPE_APP_META, namespaceId, appId, versionId).build(),
          new ApplicationMeta(appId, spec));
  }

  public void deleteApplication(String namespaceId, String appId, String versionId) {
    if (!upgradeComplete.get() && versionId.equals(ApplicationId.DEFAULT_VERSION)) {
      MDSKey mdsKey = new MDSKey.Builder().add(TYPE_APP_META, namespaceId, appId).build();
      ApplicationMeta appMeta = get(mdsKey, ApplicationMeta.class);
      // If app meta exists for the application without a version, delete only that key.
      if (appMeta != null) {
        delete(mdsKey);
      }
    }
    deleteAll(new MDSKey.Builder().add(TYPE_APP_META, namespaceId, appId, versionId).build());
  }

  public void deleteApplications(String namespaceId) {
    deleteAll(new MDSKey.Builder().add(TYPE_APP_META, namespaceId).build());
  }

  // todo: do we need appId? may be use from appSpec?
  public void updateAppSpec(String namespaceId, String appId, String versionId, ApplicationSpecification spec) {
    LOG.trace("App spec to be updated: id: {}: spec: {}", appId, GSON.toJson(spec));
    MDSKey key = new MDSKey.Builder().add(TYPE_APP_META, namespaceId, appId, versionId).build();
    MDSKey versionLessKey = null;
    ApplicationMeta existing = getFirst(key, ApplicationMeta.class);
    ApplicationMeta updated;

    // Check again without the version to account for old data format if might not have been upgraded yet
    if (!upgradeComplete.get() && existing == null && (versionId.equals(ApplicationId.DEFAULT_VERSION))) {
      versionLessKey = new MDSKey.Builder().add(TYPE_APP_META, namespaceId, appId).build();
      existing = get(versionLessKey, ApplicationMeta.class);
    }

    if (existing == null) {
      String msg = String.format("No meta for namespace %s app %s exists", namespaceId, appId);
      LOG.error(msg);
      throw new IllegalArgumentException(msg);
    }

    updated = ApplicationMeta.updateSpec(existing, spec);
    LOG.trace("Application exists in mds: id: {}, spec: {}", existing);

    // Delete the old spec since the old spec has been replaced with this one.
    if (versionLessKey != null) {
      delete(versionLessKey);
    }
    write(key, updated);
  }

  /**
   * Return the {@link List} of {@link WorkflowNodeStateDetail} for a given Workflow run.
   */
  public List<WorkflowNodeStateDetail> getWorkflowNodeStates(ProgramRunId workflowRunId) {
    MDSKey key = getProgramKeyBuilder(TYPE_WORKFLOW_NODE_STATE, workflowRunId).build();

    List<WorkflowNodeStateDetail> nodeStateDetails = list(key, WorkflowNodeStateDetail.class);

    // Check again without the version to account for old data format since they might not have been updated yet
    // Since all the programs needs to be stopped before upgrade tool is run, either we will have node state details for
    // one specific run-id either in the old format or in the new format.
    if (!upgradeComplete.get() && nodeStateDetails.isEmpty() &&
      workflowRunId.getVersion().equals(ApplicationId.DEFAULT_VERSION)) {
      key = getVersionLessProgramKeyBuilder(TYPE_WORKFLOW_NODE_STATE, workflowRunId).build();
      nodeStateDetails = list(key, WorkflowNodeStateDetail.class);
    }
    return nodeStateDetails;
  }

  /**
   * This method is called to associate node state of custom action with the Workflow run.
   *
   * @param workflowRunId the run for which node state is to be added
   * @param nodeStateDetail node state details to be added
   */
  public void addWorkflowNodeState(ProgramRunId workflowRunId, WorkflowNodeStateDetail nodeStateDetail) {
    // Node states will be stored with following key:
    // workflowNodeState.namespace.app.WORKFLOW.workflowName.workflowRun.workflowNodeId
    MDSKey key = getProgramKeyBuilder(TYPE_WORKFLOW_NODE_STATE, workflowRunId).add(nodeStateDetail.getNodeId()).build();

    write(key, nodeStateDetail);
  }

  private void addWorkflowNodeState(ProgramRunId programRunId, Map<String, String> systemArgs,
                                    ProgramRunStatus status, @Nullable BasicThrowable failureCause, byte[] sourceId) {
    String workflowNodeId = systemArgs.get(ProgramOptionConstants.WORKFLOW_NODE_ID);
    String workflowName = systemArgs.get(ProgramOptionConstants.WORKFLOW_NAME);
    String workflowRun = systemArgs.get(ProgramOptionConstants.WORKFLOW_RUN_ID);

    ApplicationId appId = programRunId.getParent().getParent();
    ProgramRunId workflowRunId = appId.workflow(workflowName).run(workflowRun);

    // Node states will be stored with following key:
    // workflowNodeState.namespace.app.WORKFLOW.workflowName.workflowRun.workflowNodeId
    MDSKey key = getProgramKeyBuilder(TYPE_WORKFLOW_NODE_STATE, workflowRunId).add(workflowNodeId).build();

    WorkflowNodeStateDetail nodeStateDetail = new WorkflowNodeStateDetail(workflowNodeId,
                                                                          ProgramRunStatus.toNodeStatus(status),
                                                                          programRunId.getRun(), failureCause);

    write(key, nodeStateDetail);

    // Get the run record of the Workflow which started this program
    key = getProgramKeyBuilder(TYPE_RUN_RECORD_STARTED, workflowRunId).build();

    RunRecordMeta record = get(key, RunRecordMeta.class);
    if (record != null) {
      // Update the parent Workflow run record by adding node id and program run id in the properties
      Map<String, String> properties = new HashMap<>(record.getProperties());
      properties.put(workflowNodeId, programRunId.getRun());
      write(key, RunRecordMeta.builder(record).setProperties(properties).setSourceId(sourceId).build());
    }
  }

  /**
   * Record that the program run is provisioning compute resources for the run. If the current status has
   * a higher source id, this call will be ignored.
   *
   * @param programRunId program run
   * @param startTs start time of the run
   * @param runtimeArgs runtime arguments
   * @param systemArgs system arguments
   * @param sourceId unique id representing the source of program run status, such as the message id of the program
   *                 run status notification in TMS. The source id must increase as the recording time of the program
   *                 run status increases, so that the attempt to persist program run status older than the existing
   *                 program run status will be ignored
   * @return {@link ProgramRunClusterStatus#PROVISIONING} if it is successfully persisted, {@code null} otherwise.
   */
<<<<<<< HEAD
  @Nullable
  public ProgramRunClusterStatus recordProgramProvisioning(ProgramRunId programRunId, long startTs,
                                                           Map<String, String> runtimeArgs,
                                                           Map<String, String> systemArgs,
                                                           byte[] sourceId) {
    MDSKey key = getProgramKeyBuilder(TYPE_RUN_RECORD_STARTING, programRunId).build();

    RunRecordMeta existing = getRun(programRunId);
    // for some reason, there is an existing run record.
    if (existing != null) {
      // TODO:  Don't expect this to happen, but update the start time,
      // runtime args, and system args of the existing run record.
      if (!isValid(existing, sourceId, "provisioning")) {
        return null;
      }
=======
  public ProgramRunStatus recordProgramStart(ProgramId programId, String pid, long startTs, String twillRunId,
                                             Map<String, String> runtimeArgs, Map<String, String> systemArgs,
                                             byte[] sourceId) {
    MDSKey.Builder keyBuilder = getProgramKeyBuilder(TYPE_RUN_RECORD_STARTING, programId);
    boolean isValid = validateExistingRecord(getRun(programId, pid), programId, pid, sourceId,
                                             "start", ProgramRunStatus.STARTING);
    if (!isValid) {
      // Skip recording start if the existing records are not valid
>>>>>>> 689c995f
      return null;
    }

    String workflowRunId = null;
    if (systemArgs != null && systemArgs.containsKey(ProgramOptionConstants.WORKFLOW_NAME)) {
      workflowRunId = systemArgs.get(ProgramOptionConstants.WORKFLOW_RUN_ID);
    }

    ImmutableMap.Builder<String, String> builder = ImmutableMap.builder();
    builder.put("runtimeArgs", GSON.toJson(runtimeArgs, MAP_STRING_STRING_TYPE));
    if (workflowRunId != null) {
      builder.put("workflowrunid", workflowRunId);
    }

    ProgramRunCluster cluster = new ProgramRunCluster(ProgramRunClusterStatus.PROVISIONING, null, null);
    RunRecordMeta meta = RunRecordMeta.builder()
      .setProgramRunId(programRunId)
      .setStartTime(startTs)
      .setStatus(ProgramRunStatus.STARTING)
      .setProperties(builder.build())
      .setSystemArgs(systemArgs)
      .setCluster(cluster)
      .setSourceId(sourceId)
      .build();
    write(key, meta);
    return ProgramRunClusterStatus.PROVISIONING;
  }

  /**
   * Record that the program run has completed provisioning compute resources for the run. If the current status has
   * a higher source id, this call will be ignored.
   *
   * @param programRunId program run
   * @param numNodes number of cluster nodes provisioned
   * @param sourceId unique id representing the source of program run status, such as the message id of the program
   *                 run status notification in TMS. The source id must increase as the recording time of the program
   *                 run status increases, so that the attempt to persist program run status older than the existing
   *                 program run status will be ignored
   * @return {@link ProgramRunClusterStatus#PROVISIONED} if it is successfully persisted, {@code null} otherwise.
   */
  @Nullable
  public ProgramRunClusterStatus recordProgramProvisioned(ProgramRunId programRunId, int numNodes, byte[] sourceId) {
    MDSKey key = getProgramKeyBuilder(TYPE_RUN_RECORD_STARTING, programRunId).build();

    RunRecordMeta existing = getRun(programRunId);

    if (existing == null) {
      LOG.warn("Ignoring unexpected request to transition program run {} from non-existent state to cluster state {}.",
                programRunId, ProgramRunClusterStatus.PROVISIONED);
      return null;
    } else if (!isValid(existing, sourceId, "provisioned")) {
      return null;
    }

    ProgramRunClusterStatus clusterState = existing.getCluster().getStatus();
    if (clusterState != ProgramRunClusterStatus.PROVISIONING) {
      LOG.warn("Ignoring unexpected request to transition program run {} from cluster state {} to cluster state {}.",
               programRunId, existing.getCluster().getStatus(),
               ProgramRunClusterStatus.PROVISIONED);
      return null;
    }

    ProgramRunCluster cluster = new ProgramRunCluster(ProgramRunClusterStatus.PROVISIONED, null, numNodes);
    RunRecordMeta meta = RunRecordMeta.builder(existing)
      .setStatus(ProgramRunStatus.STARTING)
      .setCluster(cluster)
      .setSourceId(sourceId)
      .build();
    write(key, meta);
    return ProgramRunClusterStatus.PROVISIONED;
  }

  /**
   * Record that the program run has started de-provisioning compute resources for the run. If the current status has
   * a higher source id, this call will be ignored.
   *
   * @param programRunId program run
   * @param sourceId unique id representing the source of program run status, such as the message id of the program
   *                 run status notification in TMS. The source id must increase as the recording time of the program
   *                 run status increases, so that the attempt to persist program run status older than the existing
   *                 program run status will be ignored
   * @return {@link ProgramRunClusterStatus#DEPROVISIONING} if it is successfully persisted, {@code null} otherwise.
   */
  @Nullable
  public ProgramRunClusterStatus recordProgramDeprovisioning(ProgramRunId programRunId, byte[] sourceId) {
    MDSKey.Builder key = getProgramKeyBuilder(TYPE_RUN_RECORD_COMPLETED, programRunId.getParent());

    RunRecordMeta existing = getRun(programRunId);
    if (existing == null) {
      LOG.debug("Ignoring unexpected transition of program run {} to cluster state {} with no existing run record.",
                programRunId, ProgramRunClusterStatus.DEPROVISIONING);
      return null;
    } else if (!isValid(existing, sourceId, "deprovisioning")) {
      return null;
    }

    ProgramRunClusterStatus clusterStatus = existing.getCluster().getStatus();
    if (clusterStatus != ProgramRunClusterStatus.PROVISIONED) {
      LOG.warn("Ignoring unexpected request to transition program run {} from cluster state {} to cluster state {}.",
               programRunId, clusterStatus, ProgramRunClusterStatus.DEPROVISIONING);
      return null;
    }
    if (!existing.getStatus().isEndState()) {
      LOG.warn("Ignoring unexpected request to transition program run {} from program state {} to cluster state {}.",
               programRunId, existing.getStatus(), ProgramRunClusterStatus.DEPROVISIONING);
      return null;
    }

    key.add(getInvertedTsKeyPart(existing.getStartTs())).add(programRunId.getRun()).build();

    ProgramRunCluster cluster = new ProgramRunCluster(ProgramRunClusterStatus.DEPROVISIONING,
                                                      null, existing.getCluster().getNumNodes());
    RunRecordMeta meta = RunRecordMeta.builder(existing)
      .setCluster(cluster)
      .setSourceId(sourceId)
      .build();
    write(key.build(), meta);
    return ProgramRunClusterStatus.DEPROVISIONING;
  }

  /**
   * Record that the program run has deprovisioned compute resources for the run. If the current status has
   * a higher source id, this call will be ignored.
   *
   * @param programRunId program run
   * @param sourceId unique id representing the source of program run status, such as the message id of the program
   *                 run status notification in TMS. The source id must increase as the recording time of the program
   *                 run status increases, so that the attempt to persist program run status older than the existing
   *                 program run status will be ignored
   * @return {@link ProgramRunClusterStatus#DEPROVISIONED} if it is successfully persisted, {@code null} otherwise.
   */
  @Nullable
  public ProgramRunClusterStatus recordProgramDeprovisioned(ProgramRunId programRunId, byte[] sourceId) {
    MDSKey.Builder key = getProgramKeyBuilder(TYPE_RUN_RECORD_COMPLETED, programRunId.getParent());

    RunRecordMeta existing = getRun(programRunId);
    if (existing == null) {
      LOG.debug("Ignoring unexpected transition of program run {} to cluster state {} with no existing run record.",
                programRunId, ProgramRunClusterStatus.DEPROVISIONED);
      return null;
    } else if (!isValid(existing, sourceId, "deprovisioned")) {
      return null;
    }

    ProgramRunClusterStatus clusterStatus = existing.getCluster().getStatus();
    if (clusterStatus != ProgramRunClusterStatus.DEPROVISIONING) {
      LOG.warn("Ignoring unexpected request to transition program run {} from cluster state {} to cluster state {}.",
               programRunId, clusterStatus, ProgramRunClusterStatus.DEPROVISIONED);
      return null;
    }
    if (!existing.getStatus().isEndState()) {
      LOG.warn("Ignoring unexpected request to transition program run {} from program state {} to cluster state {}.",
               programRunId, existing.getStatus(), ProgramRunClusterStatus.DEPROVISIONED);
      return null;
    }

    key.add(getInvertedTsKeyPart(existing.getStartTs())).add(programRunId.getRun()).build();

    ProgramRunCluster cluster = new ProgramRunCluster(ProgramRunClusterStatus.DEPROVISIONED,
                                                      null, existing.getCluster().getNumNodes());
    RunRecordMeta meta = RunRecordMeta.builder(existing)
      .setCluster(cluster)
      .setSourceId(sourceId)
      .build();
    write(key.build(), meta);
    return ProgramRunClusterStatus.DEPROVISIONED;
  }

  /**
   * Logs initialization of program run and persists program status to {@link ProgramRunStatus#STARTING}.
   * @param programRunId run id of the program
   * @param twillRunId Twill run id
   * @param systemArgs the system arguments for this program run
   * @param sourceId unique id representing the source of program run status, such as the message id of the program
   *                 run status notification in TMS. The source id must increase as the recording time of the program
   *                 run status increases, so that the attempt to persist program run status older than the existing
   *                 program run status will be ignored
   * @return {@link ProgramRunStatus#STARTING} if it is successfully persisted, {@code null} otherwise.
   */
  public ProgramRunStatus recordProgramStart(ProgramRunId programRunId, String twillRunId,
                                             Map<String, String> systemArgs, byte[] sourceId) {
    MDSKey.Builder keyBuilder = getProgramKeyBuilder(TYPE_RUN_RECORD_STARTING, programRunId.getParent());
    RunRecordMeta existing = getRun(programRunId);
    if (existing == null) {
      LOG.warn("Ignoring unexpected transition of program run {} to program state {} with no existing run record.",
               programRunId, ProgramRunStatus.STARTING);
      return null;
    }
    if (!isValid(existing, sourceId, "start")) {
      return null;
    }
    if (existing.getStatus() != null && existing.getStatus() != ProgramRunStatus.STARTING) {
      LOG.warn("Ignoring unexpected transition of program run {} from program state {} to program state {}.",
               programRunId, existing.getStatus(), ProgramRunStatus.STARTING);
      return null;
    }

    if (systemArgs != null && systemArgs.containsKey(ProgramOptionConstants.WORKFLOW_NAME)) {
      // Program is started by Workflow. Add row corresponding to its node state.
      addWorkflowNodeState(programRunId, systemArgs, ProgramRunStatus.STARTING, null, sourceId);
    }

    // Delete the old run record
    delete(existing);

    MDSKey key = keyBuilder.add(programRunId.getRun()).build();
    RunRecordMeta meta = RunRecordMeta.builder(existing)
      .setStatus(ProgramRunStatus.STARTING)
      .setTwillRunId(twillRunId)
      .setSourceId(sourceId)
      .build();
    write(key, meta);
    return ProgramRunStatus.STARTING;
  }

  /**
   * Logs start of program run and persists program status to {@link ProgramRunStatus#RUNNING}.
   * @param programRunId run id of the program
   * @param stateChangeTime start timestamp in seconds
   * @param twillRunId Twill run id
   * @param sourceId unique id representing the source of program run status, such as the message id of the program
   *                 run status notification in TMS. The source id must increase as the recording time of the program
   *                 run status increases, so that the attempt to persist program run status older than the existing
   *                 program run status will be ignored
   * @return {@link ProgramRunStatus#RUNNING} if it is successfully persisted, {@code null} otherwise.
   */
  public ProgramRunStatus recordProgramRunning(ProgramRunId programRunId, long stateChangeTime, String twillRunId,
                                               byte[] sourceId) {
    MDSKey key = getProgramKeyBuilder(TYPE_RUN_RECORD_STARTED, programRunId).build();
    return recordProgramRunning(programRunId, stateChangeTime, twillRunId, key, sourceId);
  }

  /**
   * Logs start of program run and persists program status to {@link ProgramRunStatus#STARTING} with version-less key.
   * See {@link #recordProgramRunning(ProgramRunId, long, String, byte[])}
   */
  @VisibleForTesting
  void recordProgramRunningOldFormat(ProgramRunId programRunId, long stateChangeTime, String twillRunId,
                                     byte[] sourceId) {
    MDSKey key = getVersionLessProgramKeyBuilder(TYPE_RUN_RECORD_STARTED, programRunId).build();
    recordProgramRunning(programRunId, stateChangeTime, twillRunId, key, sourceId);
  }

<<<<<<< HEAD
  private ProgramRunStatus recordProgramRunning(ProgramRunId programRunId, long runTs, String twillRunId,
                                                MDSKey key, byte[] sourceId) {
    RunRecordMeta existing = getRun(programRunId);
    if (existing == null) {
      LOG.warn("Ignoring unexpected transition of program run {} to program state {} with no existing run record.",
               programRunId, ProgramRunStatus.RUNNING);
      return null;
    }
    if (!isValid(existing, sourceId, "running")) {
      // Skip recording running if the existing records are not valid
      return null;
    }
    ProgramRunStatus status = existing.getStatus();
    if (status == null || status.isEndState()) {
      LOG.warn("Ignoring unexpected transition of program run {} from program state {} to program state {}.",
               programRunId, status, ProgramRunStatus.RUNNING);
      return null;
    }
=======
  private ProgramRunStatus recordProgramRunning(ProgramId programId, String pid, long runTs, String twillRunId,
                                                MDSKey.Builder keyBuilder, byte[] sourceId) {
    RunRecordMeta existing = getRun(programId, pid);
    boolean isValid = validateExistingRecord(existing, programId, pid, sourceId,
                                             "running", ProgramRunStatus.RUNNING);
    if (!isValid) {
      // Skip recording running if the existing records are not valid
      return null;
    }
>>>>>>> 689c995f
    Map<String, String> systemArgs = existing.getSystemArgs();
    if (systemArgs != null && systemArgs.containsKey(ProgramOptionConstants.WORKFLOW_NAME)) {
      // Program was started by Workflow. Add row corresponding to its node state.
      addWorkflowNodeState(programRunId, systemArgs, ProgramRunStatus.RUNNING, null, sourceId);
    }

    // Delete the old run record
    delete(existing);

    // The existing record's properties already contains the workflowRunId
    RunRecordMeta meta = RunRecordMeta.builder(existing)
      .setRunTime(runTs)
      .setStatus(ProgramRunStatus.RUNNING)
      .setTwillRunId(twillRunId)
      .setSourceId(sourceId)
      .build();
    write(key, meta);
    return ProgramRunStatus.RUNNING;
  }

  /**
   * Logs suspend of a program run and sets the run status to {@link ProgramRunStatus#SUSPENDED}.
   * @param programRunId run id of the program
   * @param sourceId unique id representing the source of program run status, such as the message id of the program
   *                 run status notification in TMS. The source id must increase as the recording time of the program
   *                 run status increases, so that the attempt to persist program run status older than the existing
   *                 program run status will be ignored
   * @return {@link ProgramRunStatus#SUSPENDED} if it is successfully persisted, {@code null} otherwise.
   */
  @Nullable
<<<<<<< HEAD
  public ProgramRunStatus recordProgramSuspend(ProgramRunId programRunId, byte[] sourceId) {
    RunRecordMeta existing = getRun(programRunId);
    if (existing == null) {
      LOG.warn("Ignoring unexpected transition of program run {} to program state {} with no existing run record.",
               programRunId, ProgramRunStatus.SUSPENDED);
      return null;
    }
    if (!isValid(existing, sourceId, "suspend")) {
      // Skip recording suspend if the existing record is not valid
      return null;
    }
    recordProgramSuspendResume(programRunId, sourceId, existing, "suspend");
=======
  public ProgramRunStatus recordProgramSuspend(ProgramId programId, String pid, byte[] sourceId) {
    RunRecordMeta existing = getRun(programId, pid);
    boolean isValid = validateExistingRecord(existing, programId, pid, sourceId,
                                             "suspend", ProgramRunStatus.SUSPENDED);
    if (!isValid) {
      // Skip recording suspend if the existing records are not valid
      return null;
    }
    recordProgramSuspendResume(programId, pid, sourceId, existing, "suspend");
>>>>>>> 689c995f
    return ProgramRunStatus.SUSPENDED;
  }

  /**
   * Logs resume of a program run and sets the run status to {@link ProgramRunStatus#RUNNING}.
   * @param programRunId run id of the program
   * @param sourceId unique id representing the source of program run status, such as the message id of the program
   *                 run status notification in TMS. The source id must increase as the recording time of the program
   *                 run status increases, so that the attempt to persist program run status older than the existing
   *                 program run status will be ignored
   * @return {@link ProgramRunStatus#RUNNING} if it is successfully persisted, {@code null} otherwise.
   */
  @Nullable
<<<<<<< HEAD
  public ProgramRunStatus recordProgramResumed(ProgramRunId programRunId, byte[] sourceId) {
    RunRecordMeta existing = getRun(programRunId);
    if (existing == null) {
      LOG.warn("Ignoring unexpected transition of program run {} to program state {} with no existing run record.",
               programRunId, ProgramRunStatus.RUNNING);
      return null;
    }
    if (!isValid(existing, sourceId, "resume")) {
      // Skip recording resumed if the existing records are not valid
      return null;
    }
    // Only if existingRecords is empty & upgrade is not complete & the version is default version,
    // also try to get the record without the version string
    if (existing == null) {
      if (!upgradeComplete.get() && programRunId.getVersion().equals(ApplicationId.DEFAULT_VERSION)) {
        MDSKey key = getVersionLessProgramKeyBuilder(TYPE_RUN_RECORD_SUSPENDED, programRunId.getParent())
          .add(programRunId.getRun())
          .build();
        existing = get(key, RunRecordMeta.class);
      }
      if (existing == null) {
        LOG.error("No run record meta for program '{}' pid '{}' exists. Skip recording program suspend.",
                  programRunId.getParent(), programRunId.getRun());
        return null;
      }
=======
  public ProgramRunStatus recordProgramResumed(ProgramId programId, String pid, byte[] sourceId) {
    RunRecordMeta existing = getRun(programId, pid);
    // ProgramRunStatus.RUNNING will actually be persisted but ProgramRunStatus.RESUMING is used here to distinguish
    // recordProgramResumed from recordProgramRunning, since the two methods have different sets of allowed statuses
    // of the existing records
    boolean isValid = validateExistingRecord(existing, programId, pid, sourceId,
                                             "resume", ProgramRunStatus.RESUMING);
    if (!isValid && existing != null) {
      // Skip recording resumed if the existing records are not valid
      return null;
    }
    if (existing == null) {
      LOG.error("No run record meta for program '{}' pid '{}' exists. Skip recording program suspend.",
                programId, pid);
      return null;
>>>>>>> 689c995f
    }
    recordProgramSuspendResume(programRunId, sourceId, existing, "resume");
    return ProgramRunStatus.RUNNING;
  }

  private void recordProgramSuspendResume(ProgramRunId programRunId, byte[] sourceId,
                                          RunRecordMeta existing, String action) {
    String toType = TYPE_RUN_RECORD_SUSPENDED;
    ProgramRunStatus toStatus = ProgramRunStatus.SUSPENDED;

    if (action.equals("resume")) {
      toType = TYPE_RUN_RECORD_STARTED;
      toStatus = ProgramRunStatus.RUNNING;
    }
    // Delete the old run record
    delete(existing);
    MDSKey key = getProgramKeyBuilder(toType, programRunId).build();
    write(key, RunRecordMeta.builder(existing).setStatus(toStatus).setSourceId(sourceId).build());
  }

  /**
   * Logs end of program run and sets the run status to the given run status with a failure cause.
   * @param programRunId run id of the program
   * @param stopTs stop timestamp in seconds
   * @param runStatus {@link ProgramRunStatus} of program run
   * @param failureCause failure cause if the program failed to execute
   * @param sourceId unique id representing the source of program run status, such as the message id of the program
   *                 run status notification in TMS. The source id must increase as the recording time of the program
   *                 run status increases, so that the attempt to persist program run status older than the existing
   *                 program run status will be ignored
   * @return the program run status that is successfully persisted, {@code null} otherwise.
   */
  public ProgramRunStatus recordProgramStop(ProgramRunId programRunId, long stopTs, ProgramRunStatus runStatus,
                                            @Nullable BasicThrowable failureCause, byte[] sourceId) {
    MDSKey.Builder builder = getProgramKeyBuilder(TYPE_RUN_RECORD_COMPLETED, programRunId.getParent());
    return recordProgramStop(programRunId, stopTs, runStatus, failureCause, builder, sourceId);
  }

  @VisibleForTesting
  void recordProgramStopOldFormat(ProgramRunId programRunId, long stopTs, ProgramRunStatus runStatus,
                                  @Nullable BasicThrowable failureCause, byte[] sourceId) {
    MDSKey.Builder builder = getVersionLessProgramKeyBuilder(TYPE_RUN_RECORD_COMPLETED, programRunId.getParent());
    recordProgramStop(programRunId, stopTs, runStatus, failureCause, builder, sourceId);
  }

  private ProgramRunStatus recordProgramStop(ProgramRunId programRunId, long stopTs, ProgramRunStatus runStatus,
                                             @Nullable BasicThrowable failureCause, MDSKey.Builder builder,
                                             byte[] sourceId) {
<<<<<<< HEAD
    RunRecordMeta existing = getRun(programRunId);
    if (existing == null) {
      LOG.warn("Ignoring unexpected transition of program run {} to program state {} with no existing run record.",
               programRunId, runStatus);
      return null;
    }
    if (!isValid(existing, sourceId, runStatus.name().toLowerCase())) {
      // Skip recording stop if the existing records are not valid
      return null;
    }
    if (existing.getStatus().isEndState()) {
      LOG.warn("Ignoring unexpected transition of program run {} from program state {} to program state {}.",
               programRunId, existing.getStatus(), runStatus);
      return null;
    }
=======
    RunRecordMeta existing = getRun(programId, pid);
    boolean isValid = validateExistingRecord(existing, programId, pid, sourceId,
                                             runStatus.name().toLowerCase(), runStatus);
    if (!isValid) {
      // Skip recording stop if the existing records are not valid
      return null;
    }
>>>>>>> 689c995f
    // Delete the old run record
    delete(existing);

    // Record in the workflow
    Map<String, String> systemArgs = existing.getSystemArgs();
    if (systemArgs != null && systemArgs.containsKey(ProgramOptionConstants.WORKFLOW_NAME)) {
      addWorkflowNodeState(programRunId, systemArgs, runStatus, failureCause, sourceId);
    }

    MDSKey key = builder.add(getInvertedTsKeyPart(existing.getStartTs())).add(programRunId.getRun()).build();
    write(key, RunRecordMeta.builder(existing).setStopTime(stopTs).setStatus(runStatus).setSourceId(sourceId).build());
    return runStatus;
  }

  /**
   * Checks whether the existing run record meta of a given program run are in a state for
   * the program run to transition into the given run status.
   * This is required because program states are not guaranteed to be written in order.
   * For example, starting can be written from a twill AM, while running may be written from a twill runnable.
   * If the running state is written before the starting state, we don't want to record the state as starting
   * once it is already running.
   *
   * @param existing the existing run record meta of the given program run
<<<<<<< HEAD
   * @param sourceId unique id representing the source of program run status, such as the message id of the program
   *                 run status notification in TMS. The source id must increase as the recording time of the program
   *                 run status increases, so that the attempt to persist program run status older than the existing
   *                 program run status will be ignored
=======
   * @param programId id of the program
   * @param pid run id
   * @param sourceId the source id of the current program status
>>>>>>> 689c995f
   * @param recordType the type of record corresponding to the current status
   * @return {@code true} if the program run is allowed to persist the given status, {@code false} otherwise
   */
<<<<<<< HEAD
  private boolean isValid(RunRecordMeta existing, byte[] sourceId, String recordType) {
    byte[] existingSourceId = existing.getSourceId();
    if (existingSourceId != null && Bytes.compareTo(sourceId, existingSourceId) <= 0) {
      LOG.debug("Current source id '{}' is not larger than the existing source id '{}' in the existing " +
                  "run record meta '{}'. Skip recording program {}.",
                Bytes.toHexString(sourceId), Bytes.toHexString(existingSourceId), existing, recordType);
=======
  private boolean validateExistingRecord(@Nullable RunRecordMeta existing, ProgramId programId, String pid,
                                         byte[] sourceId, String recordType, ProgramRunStatus status) {
    // If there is no change of the state, no need to update and no need to log
    if (existing != null && existing.getStatus() == status) {
      return false;
    }

    Set<ProgramRunStatus> allowedStatuses = ALLOWED_STATUSES.get(status);
    Set<ProgramRunStatus> allowedWithLogStatuses = ALLOWED_WITH_LOG_STATUSES.get(status);
    if (allowedStatuses == null || allowedWithLogStatuses == null) {
      LOG.error("Run status '{}' is not allowed to be persisted for program '{}' run id '{}'.",
                status, programId, pid);
      return false;
    }
    // If existing record is not allowed, only empty existing records is valid
    if (allowedStatuses.isEmpty() && allowedWithLogStatuses.isEmpty()) {
      if (existing == null) {
        return true;
      }
      LOG.error("No existing run record meta should exist for program '{}' run id '{}' but found '{}'.",
                programId, pid, existing);
      return false;
    }
    if (existing == null) {
      LOG.error("No run record meta for program '{}' pid '{}' exists. Skip recording program {}.",
                programId, pid, recordType);
      return false;
    }
    byte[] existingSourceId = existing.getSourceId();
    if (existingSourceId != null && Bytes.compareTo(sourceId, existingSourceId) <= 0) {
      LOG.debug("Current source id '{}' is not larger than the existing source id '{}' in the existing " +
                  "run record meta '{}'. Skip recording program {} for program '{}' with run id '{}'.",
                Bytes.toHexString(sourceId), Bytes.toHexString(existingSourceId), existing,
                recordType, programId, pid);
>>>>>>> 689c995f
      return false;
    }
    return true;
  }

  public Map<ProgramRunId, RunRecordMeta> getRuns(Set<ProgramRunId> programRunIds) {
    return getRuns(programRunIds, Integer.MAX_VALUE);
  }

  public Map<ProgramRunId, RunRecordMeta> getActiveRuns(NamespaceId namespaceId) {
    // TODO CDAP-12361 should consolidate these methods and get rid of duplicate / unnecessary methods.
    Predicate<RunRecordMeta> timePredicate = getTimeRangePredicate(0, Long.MAX_VALUE);
    MDSKey key = getNamespaceKeyBuilder(TYPE_RUN_RECORD_STARTING, namespaceId).build();
    Map<ProgramRunId, RunRecordMeta> activeRuns = getProgramRunIdMap(listKV(key, null, RunRecordMeta.class,
                                                                            Integer.MAX_VALUE, timePredicate));

    key = getNamespaceKeyBuilder(TYPE_RUN_RECORD_STARTED, namespaceId).build();
    activeRuns.putAll(getProgramRunIdMap(listKV(key, null, RunRecordMeta.class, Integer.MAX_VALUE, timePredicate)));
    key = getNamespaceKeyBuilder(TYPE_RUN_RECORD_SUSPENDED, namespaceId).build();
    activeRuns.putAll(getProgramRunIdMap(listKV(key, null, RunRecordMeta.class, Integer.MAX_VALUE, timePredicate)));
    return activeRuns;
  }

  public Map<ProgramRunId, RunRecordMeta> getActiveRuns(ApplicationId applicationId) {
    Predicate<RunRecordMeta> timePredicate = getTimeRangePredicate(0, Long.MAX_VALUE);
    MDSKey key = getApplicationKeyBuilder(TYPE_RUN_RECORD_STARTING, applicationId).build();
    Map<ProgramRunId, RunRecordMeta> activeRuns = getProgramRunIdMap(listKV(key, null, RunRecordMeta.class,
                                                                            Integer.MAX_VALUE, timePredicate));

    key = getApplicationKeyBuilder(TYPE_RUN_RECORD_STARTED, applicationId).build();
    activeRuns.putAll(getProgramRunIdMap(listKV(key, null, RunRecordMeta.class, Integer.MAX_VALUE, timePredicate)));
    key = getApplicationKeyBuilder(TYPE_RUN_RECORD_SUSPENDED, applicationId).build();
    activeRuns.putAll(getProgramRunIdMap(listKV(key, null, RunRecordMeta.class, Integer.MAX_VALUE, timePredicate)));
    return activeRuns;
  }

  public Map<ProgramRunId, RunRecordMeta> getActiveRuns(ProgramId programId) {
    Predicate<RunRecordMeta> timePredicate = getTimeRangePredicate(0, Long.MAX_VALUE);
    MDSKey key = getProgramKeyBuilder(TYPE_RUN_RECORD_STARTING, programId).build();
    Map<ProgramRunId, RunRecordMeta> activeRuns = getProgramRunIdMap(listKV(key, null, RunRecordMeta.class,
                                                                            Integer.MAX_VALUE, timePredicate));

    key = getProgramKeyBuilder(TYPE_RUN_RECORD_STARTED, programId).build();
    activeRuns.putAll(getProgramRunIdMap(listKV(key, null, RunRecordMeta.class, Integer.MAX_VALUE, timePredicate)));
    key = getProgramKeyBuilder(TYPE_RUN_RECORD_SUSPENDED, programId).build();
    activeRuns.putAll(getProgramRunIdMap(listKV(key, null, RunRecordMeta.class, Integer.MAX_VALUE, timePredicate)));
    return activeRuns;
  }

  private Map<ProgramRunId, RunRecordMeta> getRuns(Set<ProgramRunId> programRunIds, int limit) {
    Map<ProgramRunId, RunRecordMeta> resultMap = new LinkedHashMap<>();
    for (String type : Arrays.asList(TYPE_RUN_RECORD_STARTING, TYPE_RUN_RECORD_STARTED,
                                     TYPE_RUN_RECORD_SUSPENDED, TYPE_RUN_RECORD_COMPLETED)) {
      resultMap.putAll(getRunsForRunIds(programRunIds, type, limit - resultMap.size()));
    }
    return resultMap;
  }

  public Map<ProgramRunId, RunRecordMeta> getRuns(@Nullable ProgramId programId, final ProgramRunStatus status,
                                                  long startTime, long endTime, int limit,
                                                  @Nullable Predicate<RunRecordMeta> filter) {
    switch (status) {
      case ALL:
        Map<ProgramRunId, RunRecordMeta> runRecords = new LinkedHashMap<>();
        for (String type : Arrays.asList(TYPE_RUN_RECORD_STARTING,
                                         TYPE_RUN_RECORD_STARTED, TYPE_RUN_RECORD_SUSPENDED)) {
          runRecords.putAll(getNonCompleteRuns(programId, type, startTime, endTime, limit - runRecords.size(), filter));
        }
        runRecords.putAll(getHistoricalRuns(programId, status, startTime, endTime, limit - runRecords.size(), filter));
        return runRecords;
      case STARTING:
        return getNonCompleteRuns(programId, TYPE_RUN_RECORD_STARTING, startTime, endTime, limit, filter);
      case RUNNING:
        return getNonCompleteRuns(programId, TYPE_RUN_RECORD_STARTED, startTime, endTime, limit, filter);
      case SUSPENDED:
        return getNonCompleteRuns(programId, TYPE_RUN_RECORD_SUSPENDED, startTime, endTime, limit, filter);
      default:
        return getHistoricalRuns(programId, status, startTime, endTime, limit, filter);
    }
  }

  // TODO: getRun is duplicated in cdap-watchdog AppMetadataStore class.
  // Any changes made here will have to be made over there too.
  // JIRA https://issues.cask.co/browse/CDAP-2172
  public RunRecordMeta getRun(ProgramRunId programRun) {
    // Query active run record first
    RunRecordMeta running = getUnfinishedRun(programRun, TYPE_RUN_RECORD_STARTED);
    // If program is running, this will be non-null
    if (running != null) {
      return running;
    }

    // Then query for started run record
    RunRecordMeta starting = getUnfinishedRun(programRun, TYPE_RUN_RECORD_STARTING);
    if (starting != null) {
      return starting;
    }

    // If program is not running, query completed run records
    RunRecordMeta complete = getCompletedRun(programRun);
    if (complete != null) {
      return complete;
    }

    // Else query suspended run records
    return getUnfinishedRun(programRun, TYPE_RUN_RECORD_SUSPENDED);
  }

  private void delete(RunRecordMeta record) {
    ProgramRunId programRunId = record.getProgramRunId();
    MDSKey.Builder key = getProgramKeyBuilder(STATUS_TYPE_MAP.get(record.getStatus()), programRunId.getParent());
    if (record.getStatus().isEndState()) {
      key.add(getInvertedTsKeyPart(record.getStartTs()));
    }
    key.add(programRunId.getRun());
    deleteAll(key.build());
  }

  /**
   * @return run records for runs that do not have start time in mds key for the run record.
   */
  private RunRecordMeta getUnfinishedRun(ProgramRunId programRunId, String recordType) {
    MDSKey runningKey = getProgramKeyBuilder(recordType, programRunId.getParent())
      .add(programRunId.getRun())
      .build();

    RunRecordMeta runRecordMeta = get(runningKey, RunRecordMeta.class);

    if (!upgradeComplete.get() && runRecordMeta == null &&
      programRunId.getVersion().equals(ApplicationId.DEFAULT_VERSION)) {
      runningKey = getVersionLessProgramKeyBuilder(recordType, programRunId.getParent())
        .add(programRunId.getRun()).build();
      return get(runningKey, RunRecordMeta.class);
    }

    return runRecordMeta;
  }

  private RunRecordMeta getCompletedRun(ProgramRunId programRunId) {
    MDSKey completedKey = getProgramKeyBuilder(TYPE_RUN_RECORD_COMPLETED, programRunId.getParent()).build();
    RunRecordMeta runRecordMeta = getCompletedRun(completedKey, programRunId.getRun());

    if (!upgradeComplete.get() && runRecordMeta == null &&
      programRunId.getVersion().equals(ApplicationId.DEFAULT_VERSION)) {
      completedKey = getVersionLessProgramKeyBuilder(TYPE_RUN_RECORD_COMPLETED, programRunId.getParent()).build();
      return getCompletedRun(completedKey, programRunId.getRun());
    }

    return runRecordMeta;
  }

  private RunRecordMeta getCompletedRun(MDSKey completedKey, final String runid) {
    // Get start time from RunId
    long programStartSecs = RunIds.getTime(RunIds.fromString(runid), TimeUnit.SECONDS);
    if (programStartSecs > -1) {
      // If start time is found, run a get
      MDSKey key = new MDSKey.Builder(completedKey)
        .add(getInvertedTsKeyPart(programStartSecs))
        .add(runid)
        .build();

      return get(key, RunRecordMeta.class);
    } else {
      // If start time is not found, scan the table (backwards compatibility when run ids were random UUIDs)
      MDSKey startKey = new MDSKey.Builder(completedKey).add(getInvertedTsScanKeyPart(Long.MAX_VALUE)).build();
      MDSKey stopKey = new MDSKey.Builder(completedKey).add(getInvertedTsScanKeyPart(0)).build();
      List<RunRecordMeta> runRecords =
        list(startKey, stopKey, RunRecordMeta.class, 1,  // Should have only one record for this runid
             (input) -> input.getPid().equals(runid));
      return Iterables.getFirst(runRecords, null);
    }
  }

  private Map<ProgramRunId, RunRecordMeta> getNonCompleteRuns(@Nullable ProgramId programId, String recordType,
                                                              final long startTime, final long endTime, int limit,
                                                              Predicate<RunRecordMeta> filter) {
    Predicate<RunRecordMeta> valuePredicate = andPredicate(getTimeRangePredicate(startTime, endTime), filter);

    if (programId == null || !programId.getVersion().equals(ApplicationId.DEFAULT_VERSION)) {
      MDSKey key = getProgramKeyBuilder(recordType, programId).build();
      return getProgramRunIdMap(listKV(key, null, RunRecordMeta.class, limit, valuePredicate));
    }

    Predicate<MDSKey> keyPredicate = new AppVersionPredicate(ApplicationId.DEFAULT_VERSION);
    MDSKey key = getProgramKeyBuilder(recordType, programId).build();
    Map<MDSKey, RunRecordMeta> newRecords = listKV(key, null, RunRecordMeta.class, limit, keyPredicate, valuePredicate);

    int remaining = limit - newRecords.size();
    if (remaining > 0 && !upgradeComplete.get()) {
      // We need to scan twice since the scan key is modified based on whether we include the app version or not.
      key = getVersionLessProgramKeyBuilder(recordType, programId).build();
      Map<MDSKey, RunRecordMeta> oldRecords = listKV(key, null, RunRecordMeta.class, remaining, keyPredicate,
                                                     valuePredicate);
      newRecords.putAll(oldRecords);
    }
    return getProgramRunIdMap(newRecords);
  }

  private Map<ProgramRunId, RunRecordMeta> getRunsForRunIds(final Set<ProgramRunId> runIds, String recordType,
                                                            int limit) {
    Set<MDSKey> keySet = new HashSet<>();
    boolean includeVersionLessKeys = !upgradeComplete.get();
    for (ProgramRunId programRunId : runIds) {
      keySet.add(getProgramKeyBuilder(recordType, programRunId.getParent()).build());
      if (includeVersionLessKeys && programRunId.getVersion().equals(ApplicationId.DEFAULT_VERSION)) {
        keySet.add(getVersionLessProgramKeyBuilder(recordType, programRunId.getParent()).build());
      }
    }

    Predicate<KeyValue<RunRecordMeta>> combinedFilter = input -> {
      ProgramId programId = getProgramID(input.getKey());
      RunRecordMeta meta = input.getValue();
      ProgramRunId programRunId = programId.run(meta.getPid());
      return runIds.contains(programRunId);
    };

    Map<MDSKey, RunRecordMeta> returnMap = listKV(keySet, RunRecordMeta.class, limit, combinedFilter);
    return getProgramRunIdMap(returnMap);
  }

  /**
   * Converts MDSkeys in the map to ProgramIDs
   *
   * @param keymap map with keys as MDSkeys
   * @return map with keys as program IDs
   */
  private Map<ProgramRunId, RunRecordMeta> getProgramRunIdMap(Map<MDSKey, RunRecordMeta> keymap) {
    Map<ProgramRunId, RunRecordMeta> programRunIdMap = new LinkedHashMap<>();
    for (Map.Entry<MDSKey, RunRecordMeta> entry : keymap.entrySet()) {
      ProgramId programId = getProgramID(entry.getKey());
      programRunIdMap.put(programId.run(entry.getValue().getPid()), entry.getValue());
    }
    return programRunIdMap;
  }

  private Map<ProgramRunId, RunRecordMeta> getHistoricalRuns(@Nullable ProgramId programId, ProgramRunStatus status,
                                                             final long startTime, final long endTime, int limit,
                                                             @Nullable Predicate<RunRecordMeta> filter) {
    if (programId == null || !programId.getVersion().equals(ApplicationId.DEFAULT_VERSION)) {
      MDSKey key = getProgramKeyBuilder(TYPE_RUN_RECORD_COMPLETED, programId).build();
      return getHistoricalRuns(key, status, startTime, endTime, limit, null, filter);
    }

    Predicate<MDSKey> keyPredicate = new AppVersionPredicate(ApplicationId.DEFAULT_VERSION);
    MDSKey key = getProgramKeyBuilder(TYPE_RUN_RECORD_COMPLETED, programId).build();
    Map<ProgramRunId, RunRecordMeta> newRecords = getHistoricalRuns(
      key, status, startTime, endTime, limit, keyPredicate, filter);

    int remaining = limit - newRecords.size();
    if (remaining > 0 && !upgradeComplete.get()) {
      // We need to scan twice since the key is modified again in getHistoricalRuns since we want to use the
      // endTime and startTime to reduce the scan range
      key = getVersionLessProgramKeyBuilder(TYPE_RUN_RECORD_COMPLETED, programId).build();
      Map<ProgramRunId, RunRecordMeta> oldRecords = getHistoricalRuns(
        key, status, startTime, endTime, remaining, keyPredicate, filter);
      newRecords.putAll(oldRecords);
    }
    return newRecords;
  }

  private Map<ProgramRunId, RunRecordMeta> getHistoricalRuns(MDSKey historyKey, ProgramRunStatus status,
                                                             final long startTime, final long endTime, int limit,
                                                             @Nullable Predicate<MDSKey> keyFiter,
                                                             @Nullable Predicate<RunRecordMeta> valueFilter) {
    MDSKey start = new MDSKey.Builder(historyKey).add(getInvertedTsScanKeyPart(endTime)).build();
    MDSKey stop = new MDSKey.Builder(historyKey).add(getInvertedTsScanKeyPart(startTime)).build();
    if (status.equals(ProgramRunStatus.ALL)) {
      //return all records (successful and failed)
      return getProgramRunIdMap(listKV(start, stop, RunRecordMeta.class, limit, keyFiter,
                                       valueFilter == null ? x -> true : valueFilter));
    }

    if (status.equals(ProgramRunStatus.COMPLETED)) {
      return getProgramRunIdMap(listKV(start, stop, RunRecordMeta.class, limit, keyFiter,
                                       andPredicate(getPredicate(ProgramController.State.COMPLETED), valueFilter)));
    }
    if (status.equals(ProgramRunStatus.KILLED)) {
      return getProgramRunIdMap(listKV(start, stop, RunRecordMeta.class, limit, keyFiter,
                                       andPredicate(getPredicate(ProgramController.State.KILLED), valueFilter)));
    }
    return getProgramRunIdMap(listKV(start, stop, RunRecordMeta.class, limit, keyFiter,
                                     andPredicate(getPredicate(ProgramController.State.ERROR), valueFilter)));
  }

  private Predicate<RunRecordMeta> getPredicate(final ProgramController.State state) {
    return (record) -> record.getStatus().equals(state.getRunStatus());
  }

  private Predicate<RunRecordMeta> getTimeRangePredicate(final long startTime, final long endTime) {
    return (record) -> record.getStartTs() >= startTime && record.getStartTs() < endTime;
  }

  private Predicate<RunRecordMeta> andPredicate(Predicate<RunRecordMeta> first,
                                                @Nullable Predicate<RunRecordMeta> second) {
    if (second != null) {
      return first.and(second);
    }
    return first;
  }

  private long getInvertedTsKeyPart(long time) {
    return Long.MAX_VALUE - time;
  }

  /**
   * Returns inverted scan key for given time. The scan key needs to be adjusted to maintain the property that
   * start key is inclusive and end key is exclusive on a scan. Since when you invert start key, it becomes end key and
   * vice-versa.
   */
  private long getInvertedTsScanKeyPart(long time) {
    long invertedTsKey = getInvertedTsKeyPart(time);
    return invertedTsKey < Long.MAX_VALUE ? invertedTsKey + 1 : invertedTsKey;
  }

  public void writeStream(String namespaceId, StreamSpecification spec) {
    write(new MDSKey.Builder().add(TYPE_STREAM, namespaceId, spec.getName()).build(), spec);
  }

  public StreamSpecification getStream(String namespaceId, String name) {
    return getFirst(new MDSKey.Builder().add(TYPE_STREAM, namespaceId, name).build(), StreamSpecification.class);
  }

  public List<StreamSpecification> getAllStreams(String namespaceId) {
    return list(new MDSKey.Builder().add(TYPE_STREAM, namespaceId).build(), StreamSpecification.class);
  }

  public void deleteAllStreams(String namespaceId) {
    deleteAll(new MDSKey.Builder().add(TYPE_STREAM, namespaceId).build());
  }

  public void deleteProgramHistory(String namespaceId, String appId, String versionId) {
    if (!upgradeComplete.get() && versionId.equals(ApplicationId.DEFAULT_VERSION)) {
      Predicate<MDSKey> keyPredicate = new AppVersionPredicate(ApplicationId.DEFAULT_VERSION);
      deleteAll(new MDSKey.Builder().add(TYPE_RUN_RECORD_STARTING, namespaceId, appId).build(), keyPredicate);
      deleteAll(new MDSKey.Builder().add(TYPE_RUN_RECORD_STARTED, namespaceId, appId).build(), keyPredicate);
      deleteAll(new MDSKey.Builder().add(TYPE_RUN_RECORD_COMPLETED, namespaceId, appId).build(), keyPredicate);
      deleteAll(new MDSKey.Builder().add(TYPE_RUN_RECORD_SUSPENDED, namespaceId, appId).build(), keyPredicate);
    } else {
      deleteAll(new MDSKey.Builder().add(TYPE_RUN_RECORD_STARTING, namespaceId, appId, versionId).build());
      deleteAll(new MDSKey.Builder().add(TYPE_RUN_RECORD_STARTED, namespaceId, appId, versionId).build());
      deleteAll(new MDSKey.Builder().add(TYPE_RUN_RECORD_COMPLETED, namespaceId, appId, versionId).build());
      deleteAll(new MDSKey.Builder().add(TYPE_RUN_RECORD_SUSPENDED, namespaceId, appId, versionId).build());
    }
  }

  public void deleteProgramHistory(String namespaceId) {
    deleteAll(new MDSKey.Builder().add(TYPE_RUN_RECORD_STARTING, namespaceId).build());
    deleteAll(new MDSKey.Builder().add(TYPE_RUN_RECORD_STARTED, namespaceId).build());
    deleteAll(new MDSKey.Builder().add(TYPE_RUN_RECORD_COMPLETED, namespaceId).build());
    deleteAll(new MDSKey.Builder().add(TYPE_RUN_RECORD_SUSPENDED, namespaceId).build());
  }

  public void createNamespace(NamespaceMeta metadata) {
    write(getNamespaceKey(metadata.getName()), metadata);
  }

  private MDSKey getNamespaceKey(@Nullable String name) {
    MDSKey.Builder builder = new MDSKey.Builder().add(TYPE_NAMESPACE);
    if (null != name) {
      builder.add(name);
    }
    return builder.build();
  }

  public void updateWorkflowToken(ProgramRunId workflowRunId, WorkflowToken workflowToken) {
    // Workflow token will be stored with following key:
    // [wft][namespace][app][WORKFLOW][workflowName][workflowRun]
    MDSKey key = getProgramKeyBuilder(TYPE_WORKFLOW_TOKEN, workflowRunId).build();

    write(key, workflowToken);
  }

  public WorkflowToken getWorkflowToken(ProgramId workflowId, String workflowRunId) {
    Preconditions.checkArgument(ProgramType.WORKFLOW == workflowId.getType());
    // Workflow token is stored with following key:
    // [wft][namespace][app][version][WORKFLOW][workflowName][workflowRun]
    MDSKey key = getProgramKeyBuilder(TYPE_WORKFLOW_TOKEN, workflowId.run(workflowRunId)).build();

    BasicWorkflowToken workflowToken = get(key, BasicWorkflowToken.class);

    // Check without the version string only for default version
    if (!upgradeComplete.get() && workflowToken == null &&
      workflowId.getVersion().equals(ApplicationId.DEFAULT_VERSION)) {
      key = getVersionLessProgramKeyBuilder(TYPE_WORKFLOW_TOKEN, workflowId).add(workflowRunId).build();
      workflowToken = get(key, BasicWorkflowToken.class);
    }

    if (workflowToken == null) {
      LOG.debug("No workflow token available for workflow: {}, runId: {}", workflowId, workflowRunId);
      // Its ok to not allow any updates by returning a 0 size token.
      return new BasicWorkflowToken(0);
    }

    return workflowToken;
  }

  /**
   * @return programs that were running between given start and end time
   */
  public Set<RunId> getRunningInRange(long startTimeInSecs, long endTimeInSecs) {
    // We have scan timeout to be half of transaction timeout to eliminate transaction timeouts during large scans.
    long scanTimeoutMills = TimeUnit.SECONDS.toMillis(cConf.getLong(TxConstants.Manager.CFG_TX_TIMEOUT)) / 2;
    LOG.trace("Scan timeout = {}ms", scanTimeoutMills);

    Set<RunId> runIds = new HashSet<>();
    Iterables.addAll(runIds, getRunningInRangeForStatus(TYPE_RUN_RECORD_COMPLETED, startTimeInSecs, endTimeInSecs,
                                                        scanTimeoutMills));
    Iterables.addAll(runIds, getRunningInRangeForStatus(TYPE_RUN_RECORD_SUSPENDED, startTimeInSecs, endTimeInSecs,
                                                        scanTimeoutMills));
    Iterables.addAll(runIds, getRunningInRangeForStatus(TYPE_RUN_RECORD_STARTED, startTimeInSecs, endTimeInSecs,
                                                        scanTimeoutMills));
    Iterables.addAll(runIds, getRunningInRangeForStatus(TYPE_RUN_RECORD_STARTING, startTimeInSecs, endTimeInSecs,
                                                        scanTimeoutMills));
    return runIds;
  }

  /**
   * @return true if the row key is value is greater or than or equal to the expected version
   */
  public boolean isUpgradeComplete(byte[] key) {
    MDSKey.Builder keyBuilder = new MDSKey.Builder();
    keyBuilder.add(key);
    String version = get(keyBuilder.build(), String.class);
    if (version == null) {
      return false;
    }
    ProjectInfo.Version actual = new ProjectInfo.Version(version);
    return actual.compareTo(ProjectInfo.getVersion()) >= 0;
  }

  /**
   * Mark the table that the upgrade is complete.
   */
  public void setUpgradeComplete(byte[] key) {
    MDSKey.Builder keyBuilder = new MDSKey.Builder();
    keyBuilder.add(key);
    write(keyBuilder.build(), ProjectInfo.getVersion().toString());
  }

  @Nullable
  @Override
  public String retrieveSubscriberState(String topic) {
    MDSKey.Builder keyBuilder = new MDSKey.Builder().add(TYPE_MESSAGE)
      .add(topic);
    byte[] rawBytes = get(keyBuilder.build(), BYTE_TYPE);
    return (rawBytes == null) ? null : Bytes.toString(rawBytes);
  }

  @Override
  public void persistSubscriberState(String topic, String messageId) {
    MDSKey.Builder keyBuilder = new MDSKey.Builder().add(TYPE_MESSAGE)
      .add(topic);
    write(keyBuilder.build(), Bytes.toBytes(messageId));
  }

  private Iterable<RunId> getRunningInRangeForStatus(String statusKey, final long startTimeInSecs,
                                                     final long endTimeInSecs, long maxScanTimeMillis) {
    List<Iterable<RunId>> batches = getRunningInRangeForStatus(statusKey, startTimeInSecs, endTimeInSecs,
                                                               maxScanTimeMillis, Ticker.systemTicker());
    return Iterables.concat(batches);
  }

  @VisibleForTesting
  List<Iterable<RunId>> getRunningInRangeForStatus(String statusKey, final long startTimeInSecs,
                                                   final long endTimeInSecs, long maxScanTimeMillis, Ticker ticker) {
    // Create time filter to get running programs between start and end time
    Predicate<RunRecordMeta> timeFilter = (runRecordMeta) ->
      runRecordMeta.getStartTs() < endTimeInSecs &&
        (runRecordMeta.getStopTs() == null || runRecordMeta.getStopTs() >= startTimeInSecs);

    // Break up scans into smaller batches to prevent transaction timeout
    List<Iterable<RunId>> batches = new ArrayList<>();
    MDSKey startKey = new MDSKey.Builder().add(statusKey).build();
    MDSKey endKey = new MDSKey(Bytes.stopKeyForPrefix(startKey.getKey()));
    while (true) {
      ScanFunction scanFunction = new ScanFunction(timeFilter, ticker, maxScanTimeMillis);
      scanFunction.start();
      scan(startKey, endKey, RunRecordMeta.class, scanFunction);
      // stop when scan returns zero elements
      if (scanFunction.getNumProcessed() == 0) {
        break;
      }
      batches.add(Iterables.transform(scanFunction.getValues(),
                                      runRecordMeta -> RunIds.fromString(runRecordMeta.getPid())));
      // key for next scan is the last key + 1 from the previous scan
      startKey = new MDSKey(Bytes.stopKeyForPrefix(scanFunction.getLastKey().getKey()));
    }
    return batches;
  }

  /**
   * Upgrades the keys in table to include version if it is not already present.
   */
  boolean upgradeVersionKeys(int maxRows) {
    boolean upgradeDone = upgradeVersionKeys(TYPE_APP_META, ApplicationMeta.class, maxRows);
    upgradeDone &= upgradeVersionKeys(TYPE_RUN_RECORD_COMPLETED, RunRecordMeta.class, maxRows);
    upgradeDone &= upgradeVersionKeys(TYPE_WORKFLOW_NODE_STATE, WorkflowNodeStateDetail.class, maxRows);
    upgradeDone &= upgradeVersionKeys(TYPE_WORKFLOW_TOKEN, BasicWorkflowToken.class, maxRows);
    return upgradeDone;
  }

  /**
   * Upgrades the rowkeys for the given record type.
   *
   * @param recordType type of the record
   * @param typeOfT    content type of the record
   * @param <T>        type param
   * @param maxRows    maximum number of rows to be upgraded in this call.
   * @return true if no rows required an upgrade
   */
  private <T> boolean upgradeVersionKeys(String recordType, Type typeOfT, int maxRows) {
    LOG.info("Checking upgrade for {}", recordType);
    MDSKey startKey = new MDSKey.Builder().add(recordType).build();
    Map<MDSKey, T> oldMap = listKV(startKey, typeOfT);
    Map<MDSKey, T> newMap = new HashMap<>();
    Set<MDSKey> deleteKeys = new HashSet<>();

    for (Map.Entry<MDSKey, T> oldEntry : oldMap.entrySet()) {
      MDSKey oldKey = oldEntry.getKey();
      MDSKey newKey = appendDefaultVersion(recordType, oldKey);
      // If the key has been modified, only then add it to the map.
      if (!newKey.equals(oldKey)) {
        deleteKeys.add(oldKey);

        // If a row with the new key doesn't exists, only then upgrade the old key otherwise just delete the old key.
        Object valueOfNewKey = get(newKey, typeOfT);
        if (valueOfNewKey == null) {
          newMap.put(newKey, oldEntry.getValue());
        }

        // We want to modify only certain number of rows
        if (deleteKeys.size() >= maxRows) {
          break;
        }
      }
    }

    // No rows needs to be modified
    if (deleteKeys.size() == 0) {
      return true;
    }

    LOG.info("Upgrading {} entries, deleting {} entries of {}", newMap.size(), deleteKeys.size(), recordType);
    // Delete old keys
    for (MDSKey oldKey : deleteKeys) {
      delete(oldKey);
    }

    // Write new rows
    for (Map.Entry<MDSKey, T> newEntry : newMap.entrySet()) {
      write(newEntry.getKey(), newEntry.getValue());
    }
    return false;
  }

  private static MDSKey getUpgradedAppMetaKey(MDSKey originalKey) {
    // Key format after upgrade: appMeta.namespace.appName.appVersion
    MDSKey.Splitter splitter = originalKey.split();
    String recordType = splitter.getString();
    String namespace = splitter.getString();
    String appName = splitter.getString();
    String appVersion;
    try {
      appVersion = splitter.getString();
    } catch (BufferUnderflowException e) {
      appVersion = ApplicationId.DEFAULT_VERSION;
    }
    LOG.trace("Upgrade AppMeta key to {}.{}.{}.{}", recordType, namespace, appName, appVersion);
    return new MDSKey.Builder()
      .add(recordType)
      .add(namespace)
      .add(appName)
      .add(appVersion)
      .build();
  }

  private static MDSKey getUpgradedCompletedRunRecordKey(MDSKey originalKey) {
    // Key format after upgrade:
    // runRecordCompleted.namespace.appName.appVersion.programType.programName.invertedTs.runId
    MDSKey.Splitter splitter = originalKey.split();
    String recordType = splitter.getString();
    String namespace = splitter.getString();
    String appName = splitter.getString();
    String programType = splitter.getString();
    // If nextValue is programType then we need to upgrade the key
    try {
      ProgramType.valueOf(programType);
    } catch (IllegalArgumentException e) {
      // Version is already part of the key. So return the original key
      LOG.trace("No need to upgrade completed RunRecord key starting with {}.{}.{}.{}.{}",
                recordType, namespace, appName, ApplicationId.DEFAULT_VERSION, programType);
      return originalKey;
    }
    String programName = splitter.getString();
    long invertedTs = splitter.getLong();
    String runId = splitter.getString();
    LOG.trace("Upgrade completed RunRecord key to {}.{}.{}.{}.{}.{}.{}.{}", recordType, namespace, appName,
              ApplicationId.DEFAULT_VERSION, programType, programName, invertedTs, runId);
    return new MDSKey.Builder()
      .add(recordType)
      .add(namespace)
      .add(appName)
      .add(ApplicationId.DEFAULT_VERSION)
      .add(programType)
      .add(programName)
      .add(invertedTs)
      .add(runId)
      .build();
  }

  private static MDSKey.Builder getUpgradedWorkflowRunKey(MDSKey.Splitter splitter) {
    // Key format after upgrade: recordType.namespace.appName.appVersion.WORKFLOW.workflowName.workflowRun
    String recordType = splitter.getString();
    String namespace = splitter.getString();
    String appName = splitter.getString();
    String nextString = splitter.getString();
    String appVersion;
    String programType;
    if ("WORKFLOW".equals(nextString)) {
      appVersion = ApplicationId.DEFAULT_VERSION;
      programType = nextString;
    } else {
      // App version is already present in the key.
      LOG.trace("App version exists in workflow run id starting with {}.{}.{}.{}", recordType, namespace,
                appName, nextString);
      appVersion = nextString;
      programType = splitter.getString();
    }
    String workflowName = splitter.getString();
    String workflowRun = splitter.getString();
    LOG.trace("Upgrade workflow run id to {}.{}.{}.{}.{}.{}.{}", recordType, namespace, appName,
              ApplicationId.DEFAULT_VERSION, programType, workflowName, workflowRun);
    return new MDSKey.Builder()
      .add(recordType)
      .add(namespace)
      .add(appName)
      .add(appVersion)
      .add(programType)
      .add(workflowName)
      .add(workflowRun);
  }

  private static MDSKey getUpgradedWorkflowNodeStateRecordKey(MDSKey originalKey) {
    // Key format after upgrade: wns.namespace.appName.appVersion.WORKFLOW.workflowName.workflowRun.workflowNodeId
    MDSKey.Splitter splitter = originalKey.split();
    MDSKey.Builder builder = getUpgradedWorkflowRunKey(splitter);
    String workflowNodeId = splitter.getString();
    LOG.trace("Upgrade workflow node state record with WorkflowNodeId {}", workflowNodeId);
    return builder.add(workflowNodeId)
      .build();
  }

  private static MDSKey getUpgradedWorkflowTokenRecordKey(MDSKey originalKey) {
    // Key format after upgrade: wft.namespace.appName.appVersion.WORKFLOW.workflowName,workflowRun
    MDSKey.Splitter splitter = originalKey.split();
    return getUpgradedWorkflowRunKey(splitter).build();
  }

  // Append version only if it doesn't have version in the key
  private static MDSKey appendDefaultVersion(String recordType, MDSKey originalKey) {
    switch (recordType) {
      case TYPE_APP_META:
        return getUpgradedAppMetaKey(originalKey);
      case TYPE_RUN_RECORD_COMPLETED:
        return getUpgradedCompletedRunRecordKey(originalKey);
      case TYPE_WORKFLOW_NODE_STATE:
        return getUpgradedWorkflowNodeStateRecordKey(originalKey);
      case TYPE_WORKFLOW_TOKEN:
        return getUpgradedWorkflowTokenRecordKey(originalKey);
      default:
        throw new IllegalArgumentException(String.format("Invalid row key type '%s'", recordType));
    }
  }

  /**
   * Returns a ProgramId given the MDS key
   *
   * @param key the MDS key to be used
   * @return ProgramId created from the MDS key
   */
  private static ProgramId getProgramID(MDSKey key) {
    MDSKey.Splitter splitter = key.split();

    // Format : recordType, ns, app, <version>, type, program, <ts>, runid
    // <version> -> might or might not be present based on whether the upgrade thread has changed the record
    // <ts> -> will be present if the record type is runRecordComplete

    String recordType = splitter.getString();
    String namespace = splitter.getString();
    String application = splitter.getString();
    String appVersion = ApplicationId.DEFAULT_VERSION;
    String type;
    String program;

    List<String> splits = new ArrayList<>();
    while (true) {
      try {
        splits.add(splitter.getString());
      } catch (BufferUnderflowException ex) {
        break;
      }
    }

    // If the record type is runRecordCompleted, then it will have a <ts> field between program and runid fields.
    // So trying to split
    int versionLessSplitsSize = recordType.equals(TYPE_RUN_RECORD_COMPLETED) ? 2 : 3;
    if (splits.size() == versionLessSplitsSize) {
      // old format: [recordType, ns, app] type, program, <ts, runid>
      type = splits.get(0);
      program = splits.get(1);
    } else {
      // new format: [recordType, ns, app] version, type, program, <ts, runid>
      appVersion = splits.get(0);
      type = splits.get(1);
      program = splits.get(2);
    }
    return (new ApplicationId(namespace, application, appVersion).program(ProgramType.valueOf(type), program));
  }

  private static class AppVersionPredicate implements Predicate<MDSKey> {
    private final String version;

    AppVersionPredicate(String version) {
      this.version = version;
    }

    @Override
    public boolean test(MDSKey input) {
      ProgramId programId = getProgramID(input);
      return programId.getVersion().equals(version);
    }
  }

  private static class ScanFunction implements Function<MetadataStoreDataset.KeyValue<RunRecordMeta>, Boolean> {
    private final Predicate<RunRecordMeta> filter;
    private final Stopwatch stopwatch;
    private final long maxScanTimeMillis;
    private final List<RunRecordMeta> values = new ArrayList<>();
    private int numProcessed = 0;
    private MDSKey lastKey;

    ScanFunction(Predicate<RunRecordMeta> filter, Ticker ticker, long maxScanTimeMillis) {
      this.filter = filter;
      this.maxScanTimeMillis = maxScanTimeMillis;
      this.stopwatch = new Stopwatch(ticker);
    }

    public void start() {
      stopwatch.start();
    }

    public List<RunRecordMeta> getValues() {
      return Collections.unmodifiableList(values);
    }

    public int getNumProcessed() {
      return numProcessed;
    }

    public MDSKey getLastKey() {
      return lastKey;
    }

    @Override
    public Boolean apply(MetadataStoreDataset.KeyValue<RunRecordMeta> input) {
      long elapsedMillis = stopwatch.elapsedMillis();
      if (elapsedMillis > maxScanTimeMillis) {
        return false;
      }

      ++numProcessed;
      lastKey = input.getKey();
      if (filter.test(input.getValue())) {
        values.add(input.getValue());
      }
      return true;
    }
  }
}<|MERGE_RESOLUTION|>--- conflicted
+++ resolved
@@ -318,7 +318,6 @@
    *                 program run status will be ignored
    * @return {@link ProgramRunClusterStatus#PROVISIONING} if it is successfully persisted, {@code null} otherwise.
    */
-<<<<<<< HEAD
   @Nullable
   public ProgramRunClusterStatus recordProgramProvisioning(ProgramRunId programRunId, long startTs,
                                                            Map<String, String> runtimeArgs,
@@ -334,16 +333,6 @@
       if (!isValid(existing, sourceId, "provisioning")) {
         return null;
       }
-=======
-  public ProgramRunStatus recordProgramStart(ProgramId programId, String pid, long startTs, String twillRunId,
-                                             Map<String, String> runtimeArgs, Map<String, String> systemArgs,
-                                             byte[] sourceId) {
-    MDSKey.Builder keyBuilder = getProgramKeyBuilder(TYPE_RUN_RECORD_STARTING, programId);
-    boolean isValid = validateExistingRecord(getRun(programId, pid), programId, pid, sourceId,
-                                             "start", ProgramRunStatus.STARTING);
-    if (!isValid) {
-      // Skip recording start if the existing records are not valid
->>>>>>> 689c995f
       return null;
     }
 
@@ -587,7 +576,6 @@
     recordProgramRunning(programRunId, stateChangeTime, twillRunId, key, sourceId);
   }
 
-<<<<<<< HEAD
   private ProgramRunStatus recordProgramRunning(ProgramRunId programRunId, long runTs, String twillRunId,
                                                 MDSKey key, byte[] sourceId) {
     RunRecordMeta existing = getRun(programRunId);
@@ -606,17 +594,6 @@
                programRunId, status, ProgramRunStatus.RUNNING);
       return null;
     }
-=======
-  private ProgramRunStatus recordProgramRunning(ProgramId programId, String pid, long runTs, String twillRunId,
-                                                MDSKey.Builder keyBuilder, byte[] sourceId) {
-    RunRecordMeta existing = getRun(programId, pid);
-    boolean isValid = validateExistingRecord(existing, programId, pid, sourceId,
-                                             "running", ProgramRunStatus.RUNNING);
-    if (!isValid) {
-      // Skip recording running if the existing records are not valid
-      return null;
-    }
->>>>>>> 689c995f
     Map<String, String> systemArgs = existing.getSystemArgs();
     if (systemArgs != null && systemArgs.containsKey(ProgramOptionConstants.WORKFLOW_NAME)) {
       // Program was started by Workflow. Add row corresponding to its node state.
@@ -647,7 +624,6 @@
    * @return {@link ProgramRunStatus#SUSPENDED} if it is successfully persisted, {@code null} otherwise.
    */
   @Nullable
-<<<<<<< HEAD
   public ProgramRunStatus recordProgramSuspend(ProgramRunId programRunId, byte[] sourceId) {
     RunRecordMeta existing = getRun(programRunId);
     if (existing == null) {
@@ -660,17 +636,6 @@
       return null;
     }
     recordProgramSuspendResume(programRunId, sourceId, existing, "suspend");
-=======
-  public ProgramRunStatus recordProgramSuspend(ProgramId programId, String pid, byte[] sourceId) {
-    RunRecordMeta existing = getRun(programId, pid);
-    boolean isValid = validateExistingRecord(existing, programId, pid, sourceId,
-                                             "suspend", ProgramRunStatus.SUSPENDED);
-    if (!isValid) {
-      // Skip recording suspend if the existing records are not valid
-      return null;
-    }
-    recordProgramSuspendResume(programId, pid, sourceId, existing, "suspend");
->>>>>>> 689c995f
     return ProgramRunStatus.SUSPENDED;
   }
 
@@ -684,7 +649,6 @@
    * @return {@link ProgramRunStatus#RUNNING} if it is successfully persisted, {@code null} otherwise.
    */
   @Nullable
-<<<<<<< HEAD
   public ProgramRunStatus recordProgramResumed(ProgramRunId programRunId, byte[] sourceId) {
     RunRecordMeta existing = getRun(programRunId);
     if (existing == null) {
@@ -710,23 +674,6 @@
                   programRunId.getParent(), programRunId.getRun());
         return null;
       }
-=======
-  public ProgramRunStatus recordProgramResumed(ProgramId programId, String pid, byte[] sourceId) {
-    RunRecordMeta existing = getRun(programId, pid);
-    // ProgramRunStatus.RUNNING will actually be persisted but ProgramRunStatus.RESUMING is used here to distinguish
-    // recordProgramResumed from recordProgramRunning, since the two methods have different sets of allowed statuses
-    // of the existing records
-    boolean isValid = validateExistingRecord(existing, programId, pid, sourceId,
-                                             "resume", ProgramRunStatus.RESUMING);
-    if (!isValid && existing != null) {
-      // Skip recording resumed if the existing records are not valid
-      return null;
-    }
-    if (existing == null) {
-      LOG.error("No run record meta for program '{}' pid '{}' exists. Skip recording program suspend.",
-                programId, pid);
-      return null;
->>>>>>> 689c995f
     }
     recordProgramSuspendResume(programRunId, sourceId, existing, "resume");
     return ProgramRunStatus.RUNNING;
@@ -775,7 +722,6 @@
   private ProgramRunStatus recordProgramStop(ProgramRunId programRunId, long stopTs, ProgramRunStatus runStatus,
                                              @Nullable BasicThrowable failureCause, MDSKey.Builder builder,
                                              byte[] sourceId) {
-<<<<<<< HEAD
     RunRecordMeta existing = getRun(programRunId);
     if (existing == null) {
       LOG.warn("Ignoring unexpected transition of program run {} to program state {} with no existing run record.",
@@ -791,15 +737,6 @@
                programRunId, existing.getStatus(), runStatus);
       return null;
     }
-=======
-    RunRecordMeta existing = getRun(programId, pid);
-    boolean isValid = validateExistingRecord(existing, programId, pid, sourceId,
-                                             runStatus.name().toLowerCase(), runStatus);
-    if (!isValid) {
-      // Skip recording stop if the existing records are not valid
-      return null;
-    }
->>>>>>> 689c995f
     // Delete the old run record
     delete(existing);
 
@@ -823,63 +760,19 @@
    * once it is already running.
    *
    * @param existing the existing run record meta of the given program run
-<<<<<<< HEAD
    * @param sourceId unique id representing the source of program run status, such as the message id of the program
    *                 run status notification in TMS. The source id must increase as the recording time of the program
    *                 run status increases, so that the attempt to persist program run status older than the existing
    *                 program run status will be ignored
-=======
-   * @param programId id of the program
-   * @param pid run id
-   * @param sourceId the source id of the current program status
->>>>>>> 689c995f
    * @param recordType the type of record corresponding to the current status
    * @return {@code true} if the program run is allowed to persist the given status, {@code false} otherwise
    */
-<<<<<<< HEAD
   private boolean isValid(RunRecordMeta existing, byte[] sourceId, String recordType) {
     byte[] existingSourceId = existing.getSourceId();
     if (existingSourceId != null && Bytes.compareTo(sourceId, existingSourceId) <= 0) {
       LOG.debug("Current source id '{}' is not larger than the existing source id '{}' in the existing " +
                   "run record meta '{}'. Skip recording program {}.",
                 Bytes.toHexString(sourceId), Bytes.toHexString(existingSourceId), existing, recordType);
-=======
-  private boolean validateExistingRecord(@Nullable RunRecordMeta existing, ProgramId programId, String pid,
-                                         byte[] sourceId, String recordType, ProgramRunStatus status) {
-    // If there is no change of the state, no need to update and no need to log
-    if (existing != null && existing.getStatus() == status) {
-      return false;
-    }
-
-    Set<ProgramRunStatus> allowedStatuses = ALLOWED_STATUSES.get(status);
-    Set<ProgramRunStatus> allowedWithLogStatuses = ALLOWED_WITH_LOG_STATUSES.get(status);
-    if (allowedStatuses == null || allowedWithLogStatuses == null) {
-      LOG.error("Run status '{}' is not allowed to be persisted for program '{}' run id '{}'.",
-                status, programId, pid);
-      return false;
-    }
-    // If existing record is not allowed, only empty existing records is valid
-    if (allowedStatuses.isEmpty() && allowedWithLogStatuses.isEmpty()) {
-      if (existing == null) {
-        return true;
-      }
-      LOG.error("No existing run record meta should exist for program '{}' run id '{}' but found '{}'.",
-                programId, pid, existing);
-      return false;
-    }
-    if (existing == null) {
-      LOG.error("No run record meta for program '{}' pid '{}' exists. Skip recording program {}.",
-                programId, pid, recordType);
-      return false;
-    }
-    byte[] existingSourceId = existing.getSourceId();
-    if (existingSourceId != null && Bytes.compareTo(sourceId, existingSourceId) <= 0) {
-      LOG.debug("Current source id '{}' is not larger than the existing source id '{}' in the existing " +
-                  "run record meta '{}'. Skip recording program {} for program '{}' with run id '{}'.",
-                Bytes.toHexString(sourceId), Bytes.toHexString(existingSourceId), existing,
-                recordType, programId, pid);
->>>>>>> 689c995f
-      return false;
     }
     return true;
   }
