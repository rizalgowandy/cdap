--- conflicted
+++ resolved
@@ -191,13 +191,7 @@
         throw Throwables.propagate(e);
       }
 
-<<<<<<< HEAD
-      resourceReporter = new ProgramRunnableResourceReporter(program.getId().toEntityId(),
-=======
-      programOpts = createProgramOptions(cmdLine, context, context.getSpecification().getConfigs());
-      resourceReporter = new ProgramRunnableResourceReporter(program.getId(),
->>>>>>> 4e1d9e8c
-                                                             metricsCollectionService, context);
+      resourceReporter = new ProgramRunnableResourceReporter(program.getId(), metricsCollectionService, context);
 
       authEnforcementService = injector.getInstance(AuthorizationEnforcementService.class);
       LOG.info("Runnable initialized: {}", name);
