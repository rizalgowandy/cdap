--- conflicted
+++ resolved
@@ -17,11 +17,6 @@
 import com.continuuity.common.logging.LoggingContextAccessor;
 import com.continuuity.common.logging.common.LogWriter;
 import com.continuuity.common.logging.logback.CAppender;
-<<<<<<< HEAD
-import com.continuuity.data.dataset.DataSetContext;
-import com.continuuity.data.operation.executor.TransactionAgent;
-import com.continuuity.data.table.OVCTableHandle;
-=======
 import com.continuuity.data.DataFabric;
 import com.continuuity.data.DataFabricImpl;
 import com.continuuity.data.dataset.DataSetInstantiator;
@@ -30,7 +25,6 @@
 import com.continuuity.data.operation.executor.SynchronousTransactionAgent;
 import com.continuuity.data.operation.executor.TransactionProxy;
 import com.continuuity.filesystem.Location;
->>>>>>> 99eedae1
 import com.continuuity.internal.app.runtime.AbstractListener;
 import com.continuuity.internal.app.runtime.AbstractProgramController;
 import com.continuuity.internal.app.runtime.DataSets;
@@ -56,20 +50,6 @@
 public class MapReduceProgramRunner implements ProgramRunner {
   private static final Logger LOG = LoggerFactory.getLogger(MapReduceProgramRunner.class);
 
-<<<<<<< HEAD
-  private final MapReduceRuntimeService mapReduceRuntimeService;
-  private final DataFabricFacadeFactory txAgentSupplierFactory;
-  private final OVCTableHandle tableHandle;
-
-  @Inject
-  public MapReduceProgramRunner(MapReduceRuntimeService mapReduceRuntimeService,
-                                DataFabricFacadeFactory txAgentSupplierFactory,
-                                LogWriter logWriter, OVCTableHandle tableHandle) {
-
-    this.mapReduceRuntimeService = mapReduceRuntimeService;
-    this.txAgentSupplierFactory = txAgentSupplierFactory;
-    this.tableHandle = tableHandle;
-=======
   private final OperationExecutor opex;
 
   private final CConfiguration cConf;
@@ -86,7 +66,6 @@
     this.cConf = cConf;
     this.hConf = hConf;
     this.opex = opex;
->>>>>>> 99eedae1
     CAppender.logWriter = logWriter;
   }
 
@@ -117,7 +96,7 @@
     try {
       RunId runId = RunId.generate();
       final BasicMapReduceContext context =
-        new BasicMapReduceContext(program, runId, DataSets.createDataSets(dataSetContext, tableHandle, spec.getDataSets()), spec);
+        new BasicMapReduceContext(program, runId, DataSets.createDataSets(dataSetContext, spec.getDataSets()), spec);
 
       MapReduce job = (MapReduce) program.getMainClass().newInstance();
       context.injectFields(job);
