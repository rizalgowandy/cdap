package com.continuuity.data.operation.executor.omid.queueproxy;

import com.continuuity.api.common.Bytes;
import com.continuuity.api.data.OperationException;
import com.continuuity.data.operation.ttqueue.QueueConsumer;
import com.continuuity.data.operation.ttqueue.StatefulQueueConsumer;
import com.continuuity.data.util.RowLockTable;
import com.google.common.base.Preconditions;
import com.google.common.cache.Cache;
import com.google.common.cache.CacheBuilder;
import com.google.common.cache.Weigher;

import java.util.Iterator;
import java.util.concurrent.TimeUnit;

/**
 * This proxy runs all queue operations while managing queue state for each consumer.
 * It caches the queue state internally, and makes it available for any queue operation run using this executor.
 * It also makes sure to run the queue operations for a single consumer in a serial manner.
 */
public class QueueStateProxy {
  private final RowLockTable locks = new RowLockTable();
  private final Cache<RowLockTable.Row, StatefulQueueConsumer> stateCache;

  public QueueStateProxy(final long maxSizeBytes) {
    this.stateCache =
    CacheBuilder
      .newBuilder()
      .initialCapacity(1000)
      .expireAfterAccess(1, TimeUnit.HOURS)
      .maximumWeight(maxSizeBytes)
      .weigher(new Weigher<RowLockTable.Row, StatefulQueueConsumer>() {
        @Override
        public int weigh(RowLockTable.Row key, StatefulQueueConsumer value) {
          int weight = 32; // small constant representing key
          if (value.getQueueState() != null) {
            weight += value.getQueueState().weight();
          }
          return weight;
        }
      })
      .build();
  }

  /**
   * Used to run a queue operation that returns a value
   * @param queueName Queue name on which to run the operation
   * @param queueConsumer Queue consumer for queueName (without state)
   * @param op Queue operation that needs to be run
   * @param <T> Type of return value
   * @return The value returned by operation op
   * @throws OperationException
   */
  public <T> T call(byte[] queueName, QueueConsumer queueConsumer, QueueCallable<T> op)
    throws OperationException {
    return runOperation(queueName, queueConsumer, op);
  }

  /**
   * Used to run a queue operation that does not return anything
   * @param queueName Queue name on which to run the operation
   * @param queueConsumer Queue consumer for queueName (without state)
   * @param op Queue operation that needs to be run
   * @throws OperationException
   */
  public void run(byte[] queueName, QueueConsumer queueConsumer, QueueRunnable op)
    throws OperationException {
    runOperation(queueName, queueConsumer, op);
  }

  private <T> T runOperation(byte[] queueName, QueueConsumer queueConsumer, QueueOperation<T> op)
    throws OperationException {
    Preconditions.checkArgument(op != null && queueConsumer != null);

    ConsumerHolder consumerHolder = checkout(queueName, queueConsumer);
    try {
      // op is already asserted to be not null!
      //noinspection ConstantConditions
      return op.execute(consumerHolder.statefulQueueConsumer);
    } finally {
      // If the operation sends an update to statefulQueueConsumer,  use it in preference to the one we have
      // op is already asserted to be not null!
      //noinspection ConstantConditions
      if(op.statefulQueueConsumer != null) {
        consumerHolder.statefulQueueConsumer = op.statefulQueueConsumer;
      }
      release(consumerHolder);
    }
  }

  /**
   * Deletes a consumer state from the cache.
   * This should preferably not run from inside of a
   * {@link #run(byte[], com.continuuity.data.operation.ttqueue.QueueConsumer, QueueRunnable)} or a
   * {@link #call(byte[], com.continuuity.data.operation.ttqueue.QueueConsumer, QueueCallable)} as it could lead to
   * deadlock.
   * @param queueName Queue name
   * @param groupId groupId of the consumer that needs to be removed
   * @param consumerId consumerId of the consumer that nedds to be removed
   */
  public void deleteConsumerState(byte[] queueName, long groupId, int consumerId) {
    RowLockTable.Row row = new RowLockTable.Row(getKey(queueName, groupId, consumerId));
    lockRow(row);

    stateCache.invalidate(row);
    locks.unlock(row);
  }

  /**
   * Deletes state of all consumers of groupId from the cache.
   * This should preferably not run from inside of a
   * {@link #run(byte[], com.continuuity.data.operation.ttqueue.QueueConsumer, QueueRunnable)} or a
   * {@link #call(byte[], com.continuuity.data.operation.ttqueue.QueueConsumer, QueueCallable)} as it could lead to
   * deadlock.
   * @param queueName Queue name
   * @param groupId groupId of consumers to be removed
   */
  public void deleteGroupState(byte[] queueName, long groupId) {
    // Iterate through all the keys in cache to figure out the consumers for groupId
    Iterator<RowLockTable.Row> rowIterator = stateCache.asMap().keySet().iterator();

    while (rowIterator.hasNext()) {
      RowLockTable.Row row = rowIterator.next();

      // If row belongs to group groupId, remove
      if(ofGroup(row, queueName, groupId)) {
        lockRow(row);
        rowIterator.remove();
        locks.unlock(row);
      }
    }
  }

  private ConsumerHolder checkout(byte[] queueName, QueueConsumer queueConsumer) {
    StatefulQueueConsumer statefulQueueConsumer = null;

<<<<<<< HEAD
    RowLockTable.Row row = new RowLockTable.Row(getKey(queueName, queueConsumer.getGroupId(),
                                                       queueConsumer.getInstanceId()));
    // Lock the row
    RowLockTable.RowLock lock = lockRow(row);
=======
    // first obtain the lock
    RowLockTable.RowLock lock = this.locks.validLock(row);

>>>>>>> 13f66a71
    // We now have the lock, get the state
    if(queueConsumer.getStateType() == QueueConsumer.StateType.INITIALIZED) {
      // This consumer has state
      // We remove the consumer from pool rather than get, this will reduce state corruption due to exceptions, etc.
      // It is safer to return an empty state rather than a stale one.
      statefulQueueConsumer = stateCache.getIfPresent(row);
      stateCache.invalidate(row);
      // Note: Even though the consumer says its state is initialized, we may still not be able to find the state
      // in the pool. This could happen if the consumer's previous operation threw an exception and the state was
      // not returned properly.
      // Create a fresh state object and return it in such cases too.
    }
    if(statefulQueueConsumer == null) {
      // New consumer, or consumer crashed
      // Create a new stateful consumer
      statefulQueueConsumer = new StatefulQueueConsumer(queueConsumer.getInstanceId(),
                                                        queueConsumer.getGroupId(),
                                                        queueConsumer.getGroupSize(),
                                                        queueConsumer.getGroupName(),
                                                        queueConsumer.getPartitioningKey(),
                                                        queueConsumer.getQueueConfig());
      // If consumer says state was initialized, then it might have been evicted from cache
      if(queueConsumer.getStateType() == QueueConsumer.StateType.INITIALIZED) {
        statefulQueueConsumer.setStateType(QueueConsumer.StateType.NOT_FOUND);
      }
    }
    queueConsumer.setStateType(QueueConsumer.StateType.INITIALIZED);
    // Note: we still have the lock
    return new ConsumerHolder(row, lock, statefulQueueConsumer);
  }

  private RowLockTable.RowLock lockRow(RowLockTable.Row row) {
    // first obtain the lock
    RowLockTable.RowLock lock;
    do {
      lock = this.locks.lock(row);
      // obtained a lock, but it may be invalid, loop until valid
    } while (!lock.isValid());

    // We now have the lock, return it
    return lock;
  }

  private void release(ConsumerHolder consumerHolder) {
    if(consumerHolder == null) {
      return;
    }

    // Store the consumer state
    stateCache.put(consumerHolder.row, consumerHolder.statefulQueueConsumer);

    // Unlock
    locks.unlock(consumerHolder.row);
  }

  private byte[] getKey(byte[] queueName, long groupId, int consumerId) {
    return Bytes.add(Bytes.toBytes(groupId), queueName, Bytes.toBytes(consumerId));
  }
  
  private boolean ofGroup(RowLockTable.Row row, byte[] queueName, long groupId) {
    // If length of queueName does not match return false
    if(row.getValue().length != queueName.length + Bytes.SIZEOF_LONG + Bytes.SIZEOF_INT) {
      return false;
    }
    // Since length matches, now just seeing whether the row starts with groupId, queueName is sufficient
    return Bytes.startsWith(row.getValue(), Bytes.add(Bytes.toBytes(groupId), queueName));
  }

  private static class ConsumerHolder {
    private final RowLockTable.Row row;
    private final RowLockTable.RowLock lock;
    private volatile StatefulQueueConsumer statefulQueueConsumer;

    private ConsumerHolder(RowLockTable.Row row, RowLockTable.RowLock lock,
                           StatefulQueueConsumer statefulQueueConsumer) {
      this.row = row;
      this.lock = lock;
      this.statefulQueueConsumer = statefulQueueConsumer;
    }
  }
}<|MERGE_RESOLUTION|>--- conflicted
+++ resolved
@@ -100,10 +100,11 @@
    */
   public void deleteConsumerState(byte[] queueName, long groupId, int consumerId) {
     RowLockTable.Row row = new RowLockTable.Row(getKey(queueName, groupId, consumerId));
-    lockRow(row);
+    this.locks.validLock(row);
 
     stateCache.invalidate(row);
-    locks.unlock(row);
+    // Lock is no longer needed, we can remove it
+    locks.unlockAndRemove(row);
   }
 
   /**
@@ -124,9 +125,10 @@
 
       // If row belongs to group groupId, remove
       if(ofGroup(row, queueName, groupId)) {
-        lockRow(row);
+        this.locks.validLock(row);
         rowIterator.remove();
-        locks.unlock(row);
+        // Lock is no longer needed, we can remove it
+        locks.unlockAndRemove(row);
       }
     }
   }
@@ -134,16 +136,11 @@
   private ConsumerHolder checkout(byte[] queueName, QueueConsumer queueConsumer) {
     StatefulQueueConsumer statefulQueueConsumer = null;
 
-<<<<<<< HEAD
     RowLockTable.Row row = new RowLockTable.Row(getKey(queueName, queueConsumer.getGroupId(),
                                                        queueConsumer.getInstanceId()));
-    // Lock the row
-    RowLockTable.RowLock lock = lockRow(row);
-=======
     // first obtain the lock
-    RowLockTable.RowLock lock = this.locks.validLock(row);
-
->>>>>>> 13f66a71
+    this.locks.validLock(row);
+
     // We now have the lock, get the state
     if(queueConsumer.getStateType() == QueueConsumer.StateType.INITIALIZED) {
       // This consumer has state
@@ -172,19 +169,7 @@
     }
     queueConsumer.setStateType(QueueConsumer.StateType.INITIALIZED);
     // Note: we still have the lock
-    return new ConsumerHolder(row, lock, statefulQueueConsumer);
-  }
-
-  private RowLockTable.RowLock lockRow(RowLockTable.Row row) {
-    // first obtain the lock
-    RowLockTable.RowLock lock;
-    do {
-      lock = this.locks.lock(row);
-      // obtained a lock, but it may be invalid, loop until valid
-    } while (!lock.isValid());
-
-    // We now have the lock, return it
-    return lock;
+    return new ConsumerHolder(row, statefulQueueConsumer);
   }
 
   private void release(ConsumerHolder consumerHolder) {
@@ -214,13 +199,10 @@
 
   private static class ConsumerHolder {
     private final RowLockTable.Row row;
-    private final RowLockTable.RowLock lock;
     private volatile StatefulQueueConsumer statefulQueueConsumer;
 
-    private ConsumerHolder(RowLockTable.Row row, RowLockTable.RowLock lock,
-                           StatefulQueueConsumer statefulQueueConsumer) {
+    private ConsumerHolder(RowLockTable.Row row, StatefulQueueConsumer statefulQueueConsumer) {
       this.row = row;
-      this.lock = lock;
       this.statefulQueueConsumer = statefulQueueConsumer;
     }
   }
