package com.continuuity.data.operation.executor.omid;

import com.continuuity.api.data.OperationException;
import com.continuuity.data.operation.executor.Transaction;
import com.continuuity.data.operation.executor.omid.queueproxy.QueueRunnable;
import com.continuuity.data.operation.executor.omid.queueproxy.QueueStateProxy;
import com.continuuity.data.operation.ttqueue.QueueConsumer;
import com.continuuity.data.operation.ttqueue.QueueEntry;
import com.continuuity.data.operation.ttqueue.QueueEntryPointer;
import com.continuuity.data.operation.ttqueue.QueueProducer;
import com.continuuity.data.operation.ttqueue.StatefulQueueConsumer;
import com.continuuity.data.operation.ttqueue.TTQueueTable;
import com.google.common.base.Objects;
import org.apache.hadoop.hbase.util.Bytes;

import java.util.Arrays;

/**
 * Represents a queue operation to be undone.
 */
public abstract class QueueUndo implements Undo {

  @Override
  public RowSet.Row getRow() {
    // queue operations are excluded from conflict detection
    return null;
  }

  protected final byte [] queueName;
  protected final QueueEntryPointer [] entryPointers;

  public byte[] getQueueName() {
    return queueName;
  }

  public QueueEntryPointer [] getEntryPointers() {
    return this.entryPointers;
  }

  protected QueueUndo(final byte[] queueName, final QueueEntryPointer [] entryPointers) {
    this.queueName = queueName;
    this.entryPointers = entryPointers;
  }

  @Override
  public String toString() {
    return Objects.toStringHelper(this)
        .add("queueName", Bytes.toString(this.queueName))
        .add("entryPointers", Arrays.toString(this.entryPointers))
        .toString();
  }
<<<<<<< HEAD
=======
  
  public abstract void execute(QueueStateProxy queueStateProxy, Transaction transaction, TTQueueTable queueTable)
    throws OperationException;
>>>>>>> 5760007e

  /**
   * Perform the undo.
   * @param queueTable the queue table to perform the undo on
   * @param transaction the transaction in which the undo must happen
   * @throws OperationException
   */
  public abstract void execute(TTQueueTable queueTable, Transaction transaction) throws OperationException;

  /**
   * Represents the reverse of an Enqueue operation.
   */
  public static class QueueUnenqueue extends QueueUndo {
    final int sumOfSizes;
    final QueueProducer producer;

    public QueueUnenqueue(final byte[] queueName,
                          final QueueEntry[] entries,
                          QueueProducer producer,
                          QueueEntryPointer[] entryPointers) {
      super(queueName, entryPointers);
      this.producer = producer;
      int size = 0;
      for (QueueEntry entry : entries) {
        size += entry.getData().length;
      }
      this.sumOfSizes = size;
    }

    public int numEntries() {
      return this.entryPointers.length;
    }

    @Override
<<<<<<< HEAD
    public void execute(TTQueueTable queueTable,
        Transaction transaction) throws OperationException {
      queueTable.invalidate(queueName, entryPointers, transaction);
=======
    public void execute(QueueStateProxy queueStateProxy, Transaction transaction, TTQueueTable queueTable)
      throws OperationException {
      // No need to use queueStateProxy since there is no queue state associated with invalidate
      queueTable.invalidate(queueName, entryPointers, transaction.getWriteVersion());
>>>>>>> 5760007e
    }
  }

  /**
   * Represents the reverse of a Queue ack operation.
   */
  public static class QueueUnack extends QueueUndo {
    final QueueConsumer consumer;
    final int numGroups;

    public QueueConsumer getConsumer() {
      return consumer;
    }

    public int getNumGroups() {
      return numGroups;
    }

    public QueueUnack(final byte[] queueName, QueueEntryPointer [] entryPointers,
                      QueueConsumer consumer, int numGroups) {
      super(queueName, entryPointers);
      this.consumer = consumer;
      this.numGroups = numGroups;
    }

    @Override
<<<<<<< HEAD
    public void execute(TTQueueTable queueTable, Transaction transaction) throws OperationException {
      queueTable.unack(queueName, entryPointers, consumer, transaction);
=======
    public void execute(QueueStateProxy queueStateProxy, final Transaction transaction, final TTQueueTable queueTable)
      throws OperationException {
      queueStateProxy.run(queueName, consumer,
                                         new QueueRunnable() {
                                           @Override
                                           public void run(StatefulQueueConsumer statefulQueueConsumer)
                                             throws OperationException {
                                             queueTable.unack(queueName, entryPointers, statefulQueueConsumer,
                                                              transaction.getReadPointer());
                                           }
                                         });
>>>>>>> 5760007e
    }
  }
}<|MERGE_RESOLUTION|>--- conflicted
+++ resolved
@@ -49,20 +49,14 @@
         .add("entryPointers", Arrays.toString(this.entryPointers))
         .toString();
   }
-<<<<<<< HEAD
-=======
-  
-  public abstract void execute(QueueStateProxy queueStateProxy, Transaction transaction, TTQueueTable queueTable)
-    throws OperationException;
->>>>>>> 5760007e
-
   /**
    * Perform the undo.
    * @param queueTable the queue table to perform the undo on
    * @param transaction the transaction in which the undo must happen
    * @throws OperationException
    */
-  public abstract void execute(TTQueueTable queueTable, Transaction transaction) throws OperationException;
+  public abstract void execute(QueueStateProxy queueStateProxy, Transaction transaction, TTQueueTable queueTable)
+    throws OperationException;
 
   /**
    * Represents the reverse of an Enqueue operation.
@@ -89,16 +83,10 @@
     }
 
     @Override
-<<<<<<< HEAD
-    public void execute(TTQueueTable queueTable,
-        Transaction transaction) throws OperationException {
-      queueTable.invalidate(queueName, entryPointers, transaction);
-=======
     public void execute(QueueStateProxy queueStateProxy, Transaction transaction, TTQueueTable queueTable)
       throws OperationException {
       // No need to use queueStateProxy since there is no queue state associated with invalidate
-      queueTable.invalidate(queueName, entryPointers, transaction.getWriteVersion());
->>>>>>> 5760007e
+      queueTable.invalidate(queueName, entryPointers, transaction);
     }
   }
 
@@ -125,10 +113,6 @@
     }
 
     @Override
-<<<<<<< HEAD
-    public void execute(TTQueueTable queueTable, Transaction transaction) throws OperationException {
-      queueTable.unack(queueName, entryPointers, consumer, transaction);
-=======
     public void execute(QueueStateProxy queueStateProxy, final Transaction transaction, final TTQueueTable queueTable)
       throws OperationException {
       queueStateProxy.run(queueName, consumer,
@@ -137,10 +121,9 @@
                                            public void run(StatefulQueueConsumer statefulQueueConsumer)
                                              throws OperationException {
                                              queueTable.unack(queueName, entryPointers, statefulQueueConsumer,
-                                                              transaction.getReadPointer());
+                                                              transaction);
                                            }
                                          });
->>>>>>> 5760007e
     }
   }
 }