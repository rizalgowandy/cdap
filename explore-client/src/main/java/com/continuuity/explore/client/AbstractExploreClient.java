--- conflicted
+++ resolved
@@ -16,35 +16,12 @@
 
 package com.continuuity.explore.client;
 
-<<<<<<< HEAD
-import com.continuuity.common.conf.Constants;
-import com.continuuity.common.http.HttpMethod;
-import com.continuuity.common.http.HttpRequest;
-import com.continuuity.common.http.HttpRequests;
-import com.continuuity.common.http.HttpResponse;
-=======
->>>>>>> cf442939
 import com.continuuity.explore.service.Explore;
 import com.continuuity.explore.service.ExploreException;
 import com.continuuity.explore.service.HandleNotFoundException;
-<<<<<<< HEAD
-import com.continuuity.proto.ColumnDesc;
 import com.continuuity.proto.QueryHandle;
 import com.continuuity.proto.QueryResult;
 import com.continuuity.proto.QueryStatus;
-import com.google.common.base.Charsets;
-import com.google.common.base.Joiner;
-import com.google.common.collect.ImmutableMap;
-import com.google.common.collect.Maps;
-import com.google.gson.Gson;
-import com.google.gson.JsonParseException;
-import com.google.gson.JsonSyntaxException;
-import com.google.gson.reflect.TypeToken;
-import org.jboss.netty.handler.codec.http.HttpResponseStatus;
-=======
-import com.continuuity.explore.service.Result;
-import com.continuuity.explore.service.Status;
-
 import com.google.common.base.Functions;
 import com.google.common.base.Throwables;
 import com.google.common.collect.AbstractIterator;
@@ -54,7 +31,6 @@
 import com.google.common.util.concurrent.ListeningScheduledExecutorService;
 import com.google.common.util.concurrent.MoreExecutors;
 import org.apache.twill.common.Threads;
->>>>>>> cf442939
 import org.slf4j.Logger;
 import org.slf4j.LoggerFactory;
 
@@ -71,100 +47,6 @@
 public abstract class AbstractExploreClient extends ExploreHttpClient implements ExploreClient {
   private final ListeningScheduledExecutorService executor;
 
-<<<<<<< HEAD
-  private static final Type MAP_TYPE_TOKEN = new TypeToken<Map<String, String>>() { }.getType();
-  private static final Type COL_DESC_LIST_TYPE = new TypeToken<List<ColumnDesc>>() { }.getType();
-  private static final Type ROW_LIST_TYPE = new TypeToken<List<QueryResult>>() { }.getType();
-
-  protected abstract InetSocketAddress getExploreServiceAddress();
-
-  protected abstract String getAuthorizationToken();
-
-  @Override
-  public boolean isAvailable() {
-    try {
-      HttpResponse response = doGet(String.format("explore/status"));
-      return HttpResponseStatus.OK.getCode() == response.getResponseCode();
-    } catch (Exception e) {
-      LOG.info("Caught exception when checking Explore availability", e);
-      return false;
-    }
-  }
-
-  @Override
-  public QueryHandle enableExplore(String datasetInstance) throws ExploreException {
-    HttpResponse response = doPost(String.format("explore/instances/%s/enable", datasetInstance), null, null);
-    if (HttpResponseStatus.OK.getCode() == response.getResponseCode()) {
-      return QueryHandle.fromId(parseResponseAsMap(response, "handle"));
-    }
-    throw new ExploreException("Cannot enable explore on dataset " + datasetInstance + ". Reason: " +
-                               getDetails(response));
-  }
-
-  @Override
-  public QueryHandle disableExplore(String datasetInstance) throws ExploreException {
-    HttpResponse response = doPost(String.format("explore/instances/%s/disable", datasetInstance), null, null);
-    if (HttpResponseStatus.OK.getCode() == response.getResponseCode()) {
-      return QueryHandle.fromId(parseResponseAsMap(response, "handle"));
-    }
-    throw new ExploreException("Cannot disable explore on dataset " + datasetInstance + ". Reason: " +
-                               getDetails(response));
-  }
-
-  @Override
-  public QueryHandle execute(String statement) throws ExploreException {
-    HttpResponse response = doPost("data/queries", GSON.toJson(ImmutableMap.of("query", statement)), null);
-    if (HttpResponseStatus.OK.getCode() == response.getResponseCode()) {
-      return QueryHandle.fromId(parseResponseAsMap(response, "handle"));
-    }
-    throw new ExploreException("Cannot execute query. Reason: " + getDetails(response));
-  }
-
-  @Override
-  public QueryStatus getStatus(QueryHandle handle) throws ExploreException, HandleNotFoundException {
-    HttpResponse response = doGet(String.format("data/queries/%s/%s", handle.getHandle(), "status"));
-    if (HttpResponseStatus.OK.getCode() == response.getResponseCode()) {
-      return parseJson(response, QueryStatus.class);
-    }
-    throw new ExploreException("Cannot get status. Reason: " + getDetails(response));
-  }
-
-  @Override
-  public List<ColumnDesc> getResultSchema(QueryHandle handle) throws ExploreException, HandleNotFoundException {
-    HttpResponse response = doGet(String.format("data/queries/%s/%s", handle.getHandle(), "schema"));
-    if (HttpResponseStatus.OK.getCode() == response.getResponseCode()) {
-      return parseJson(response, COL_DESC_LIST_TYPE);
-    }
-    throw new ExploreException("Cannot get result schema. Reason: " + getDetails(response));
-  }
-
-  @Override
-  public List<QueryResult> nextResults(QueryHandle handle, int size) throws ExploreException, HandleNotFoundException {
-    HttpResponse response = doPost(String.format("data/queries/%s/%s", handle.getHandle(), "next"),
-                                   GSON.toJson(ImmutableMap.of("size", size)), null);
-    if (HttpResponseStatus.OK.getCode() == response.getResponseCode()) {
-      return parseJson(response, ROW_LIST_TYPE);
-    }
-    throw new ExploreException("Cannot get next results. Reason: " + getDetails(response));
-  }
-
-  @Override
-  public void cancel(QueryHandle handle) throws ExploreException, HandleNotFoundException {
-    HttpResponse response = doPost(String.format("data/queries/%s/%s", handle.getHandle(), "cancel"), null, null);
-    if (HttpResponseStatus.OK.getCode() == response.getResponseCode()) {
-      return;
-    }
-    throw new ExploreException("Cannot cancel operation. Reason: " + getDetails(response));
-  }
-
-  @Override
-  public void close(QueryHandle handle) throws ExploreException, HandleNotFoundException {
-    HttpResponse response = doDelete(String.format("data/queries/%s", handle.getHandle()));
-    if (HttpResponseStatus.OK.getCode() == response.getResponseCode()) {
-      return;
-    }
-    throw new ExploreException("Cannot close operation. Reason: " + getDetails(response));
-=======
   protected AbstractExploreClient() {
     executor = MoreExecutors.listeningDecorator(
       Executors.newSingleThreadScheduledExecutor(Threads.createDaemonThreadFactory("explore-client-executor")));
@@ -187,9 +69,9 @@
     // NOTE: here we have two levels of Future because we want to return the future that actually
     // finishes the execution of the disable operation - it is not enough that the future handle
     // be available
-    ListenableFuture<Handle> futureHandle = executor.submit(new Callable<Handle>() {
-      @Override
-      public Handle call() throws Exception {
+    ListenableFuture<QueryHandle> futureHandle = executor.submit(new Callable<QueryHandle>() {
+      @Override
+      public QueryHandle call() throws Exception {
         return doDisableExplore(datasetInstance);
       }
     });
@@ -204,9 +86,9 @@
     // NOTE: here we have two levels of Future because we want to return the future that actually
     // finishes the execution of the enable operation - it is not enough that the future handle
     // be available
-    ListenableFuture<Handle> futureHandle = executor.submit(new Callable<Handle>() {
-      @Override
-      public Handle call() throws Exception {
+    ListenableFuture<QueryHandle> futureHandle = executor.submit(new Callable<QueryHandle>() {
+      @Override
+      public QueryHandle call() throws Exception {
         return doEnableExplore(datasetInstance);
       }
     });
@@ -218,9 +100,9 @@
 
   @Override
   public StatementExecutionFuture submit(final String statement) {
-    ListenableFuture<Handle> futureHandle = executor.submit(new Callable<Handle>() {
-      @Override
-      public Handle call() throws Exception {
+    ListenableFuture<QueryHandle> futureHandle = executor.submit(new Callable<QueryHandle>() {
+      @Override
+      public QueryHandle call() throws Exception {
         return execute(statement);
       }
     });
@@ -229,16 +111,16 @@
 
   /**
    * Create a {@link StatementExecutionFuture} object by polling the Explore service using the
-   * {@link ListenableFuture} containing a {@link Handle}.
+   * {@link ListenableFuture} containing a {@link QueryHandle}.
    */
   private StatementExecutionFuture getFutureResultsFromHandle(
-    final ListenableFuture<Handle> futureHandle) {
+    final ListenableFuture<QueryHandle> futureHandle) {
     final StatementExecutionFutureImpl resultFuture = new StatementExecutionFutureImpl(this, futureHandle);
-    Futures.addCallback(futureHandle, new FutureCallback<Handle>() {
-      @Override
-      public void onSuccess(final Handle handle) {
+    Futures.addCallback(futureHandle, new FutureCallback<QueryHandle>() {
+      @Override
+      public void onSuccess(final QueryHandle handle) {
         try {
-          Status status = getStatus(handle);
+          QueryStatus status = getStatus(handle);
           if (!status.getStatus().isFinished()) {
             executor.schedule(new Runnable() {
               @Override
@@ -263,31 +145,30 @@
       }
     }, executor);
     return resultFuture;
->>>>>>> cf442939
   }
 
   /**
    * Result iterator which polls Explore service using HTTP to get next results.
    */
-  private static final class ClientExploreExecutionResult extends AbstractIterator<Result>
+  private static final class ClientExploreExecutionResult extends AbstractIterator<QueryResult>
     implements ExploreExecutionResult {
     private static final Logger LOG = LoggerFactory.getLogger(ClientExploreExecutionResult.class);
     private static final int POLLING_SIZE = 100;
 
-    private Iterator<Result> delegate;
+    private Iterator<QueryResult> delegate;
 
     private final ExploreHttpClient exploreClient;
-    private final Handle handle;
+    private final QueryHandle handle;
     private final boolean hasResults;
 
-    public ClientExploreExecutionResult(ExploreHttpClient exploreClient, Handle handle, boolean hasResults) {
+    public ClientExploreExecutionResult(ExploreHttpClient exploreClient, QueryHandle handle, boolean hasResults) {
       this.exploreClient = exploreClient;
       this.handle = handle;
       this.hasResults = hasResults;
     }
 
     @Override
-    protected Result computeNext() {
+    protected QueryResult computeNext() {
       if (!hasResults) {
         return endOfData();
       }
@@ -297,7 +178,7 @@
       }
       try {
         // call the endpoint 'next' to get more results and set delegate
-        List<Result> nextResults = exploreClient.nextResults(handle, POLLING_SIZE);
+        List<QueryResult> nextResults = exploreClient.nextResults(handle, POLLING_SIZE);
         delegate = nextResults.iterator();
 
         // At this point, if delegate has no result, there are no more results at all
