--- conflicted
+++ resolved
@@ -349,12 +349,6 @@
         BODY_FORMAT + " must be set in the configuration in order to use a format for the stream body.");
     }
     FormatSpecification formatSpec = GSON.fromJson(formatSpecStr, FormatSpecification.class);
-<<<<<<< HEAD
-    RecordFormat<ByteBuffer, StructuredRecord> recordFormat = RecordFormats.createInitializedFormat(formatSpec);
-=======
-    RecordFormat<ByteBuffer, V> recordFormat = RecordFormats.create(formatSpec.getName());
-    recordFormat.initialize(formatSpec);
->>>>>>> 9a6e56dd
-    return recordFormat;
+    return RecordFormats.createInitializedFormat(formatSpec);
   }
 }