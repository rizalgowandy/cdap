--- conflicted
+++ resolved
@@ -40,15 +40,9 @@
                             StreamFileJanitorService janitorService,
                             StreamMetaStore streamMetaStore,
                             StreamAdmin streamAdmin,
-<<<<<<< HEAD
                             StreamWriterSizeCollector streamWriterSizeCollector,
-                            StreamWriterSizeFetcher streamWriterSizeFetcher,
                             NotificationFeedManager notificationFeedManager) {
     super(streamCoordinatorClient, janitorService, notificationFeedManager);
-=======
-                            StreamWriterSizeCollector streamWriterSizeCollector) {
-    super(streamCoordinatorClient, janitorService);
->>>>>>> ac4c6bd6
     this.streamAdmin = streamAdmin;
     this.streamMetaStore = streamMetaStore;
     this.streamWriterSizeCollector = streamWriterSizeCollector;
