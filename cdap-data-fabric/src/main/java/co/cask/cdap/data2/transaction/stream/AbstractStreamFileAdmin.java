--- conflicted
+++ resolved
@@ -270,27 +270,8 @@
     long ttl = Long.parseLong(properties.getProperty(Constants.Stream.TTL,
                                                      cConf.get(Constants.Stream.TTL)));
 
-<<<<<<< HEAD
-    Location tmpConfigLocation = configLocation.getTempFile(null);
-    StreamConfig config = new StreamConfig(name, partitionDuration, indexInterval, ttl, streamLocation, null);
-    CharStreams.write(GSON.toJson(config), CharStreams.newWriterSupplier(
-      Locations.newOutputSupplier(tmpConfigLocation), Charsets.UTF_8));
-
-    try {
-      // Windows does not allow renaming if the destination file exists so we must delete the configLocation
-      if (OSDetector.isWindows()) {
-        configLocation.delete();
-      }
-      tmpConfigLocation.renameTo(streamBaseLocation.append(name).append(CONFIG_FILE_NAME));
-    } finally {
-      if (tmpConfigLocation.exists()) {
-        tmpConfigLocation.delete();
-      }
-    }
-=======
     StreamConfig config = new StreamConfig(name, partitionDuration, indexInterval, ttl, streamLocation, null);
     saveConfig(config);
->>>>>>> 96ac4bc1
   }
 
   @Override
