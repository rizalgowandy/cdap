--- conflicted
+++ resolved
@@ -49,14 +49,7 @@
         "Unable to determine config table name from queue table name '" + queueTableName + "'");
     }
 
-<<<<<<< HEAD
     return queueTableName.substring(0, pos) + QueueConstants.QUEUE_CONFIG_TABLE_NAME;
-=======
-    // this will be reverted once queue config table is also namespaced
-    String[] parts = queueTableName.split("\\.");
-    return parts[0] + "." + parts[2] + "." + QueueConstants.QUEUE_CONFIG_TABLE_NAME;
-//    return queueTableName.substring(0, pos) + QueueConstants.QUEUE_CONFIG_TABLE_NAME;
->>>>>>> 663943a0
   }
 
   private QueueUtils() { }
