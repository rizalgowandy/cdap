--- conflicted
+++ resolved
@@ -219,7 +219,6 @@
     }
   }
 
-<<<<<<< HEAD
   @POST
   @Path("/data/explore/queries/{id}/preview")
   public void getQueryResultPreview(HttpRequest request, HttpResponder responder, @PathParam("id") final String id) {
@@ -249,7 +248,8 @@
       LOG.error("Got exception:", e);
       responder.sendStatus(HttpResponseStatus.INTERNAL_SERVER_ERROR);
     }
-=======
+  }
+
   List<QueryInfo> filterQueries(List<QueryInfo> queries, final long offset, final int limit) {
     return FluentIterable.from(queries)
                          .filter(new Predicate<QueryInfo>() {
@@ -260,7 +260,6 @@
                          })
                          .limit(limit)
                          .toImmutableList();
->>>>>>> 47f19046
   }
 
   private Map<String, String> decodeArguments(HttpRequest request) throws IOException {
