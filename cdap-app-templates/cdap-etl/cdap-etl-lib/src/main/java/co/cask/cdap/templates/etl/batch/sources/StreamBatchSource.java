/*
 * Copyright © 2015 Cask Data, Inc.
 *
 * Licensed under the Apache License, Version 2.0 (the "License"); you may not
 * use this file except in compliance with the License. You may obtain a copy of
 * the License at
 *
 * http://www.apache.org/licenses/LICENSE-2.0
 *
 * Unless required by applicable law or agreed to in writing, software
 * distributed under the License is distributed on an "AS IS" BASIS, WITHOUT
 * WARRANTIES OR CONDITIONS OF ANY KIND, either express or implied. See the
 * License for the specific language governing permissions and limitations under
 * the License.
 */

package co.cask.cdap.templates.etl.batch.sources;

import co.cask.cdap.api.annotation.Description;
import co.cask.cdap.api.annotation.Name;
import co.cask.cdap.api.annotation.Plugin;
import co.cask.cdap.api.data.format.FormatSpecification;
import co.cask.cdap.api.data.format.StructuredRecord;
import co.cask.cdap.api.data.schema.Schema;
import co.cask.cdap.api.data.stream.Stream;
import co.cask.cdap.api.data.stream.StreamBatchReadable;
import co.cask.cdap.api.dataset.lib.KeyValue;
import co.cask.cdap.api.flow.flowlet.StreamEvent;
import co.cask.cdap.api.stream.GenericStreamEventData;
import co.cask.cdap.api.templates.plugins.PluginConfig;
import co.cask.cdap.templates.etl.api.Emitter;
import co.cask.cdap.templates.etl.api.PipelineConfigurer;
import co.cask.cdap.templates.etl.api.batch.BatchSource;
import co.cask.cdap.templates.etl.api.batch.BatchSourceContext;
import co.cask.cdap.templates.etl.common.ETLUtils;
import com.google.common.base.Objects;
import com.google.common.base.Strings;
import com.google.common.collect.ImmutableMap;
import com.google.common.collect.Lists;
import com.google.common.collect.Maps;
import org.apache.hadoop.io.LongWritable;
import org.slf4j.Logger;
import org.slf4j.LoggerFactory;

import java.io.IOException;
import java.util.List;
import java.util.Map;
import javax.annotation.Nullable;

/**
 * A {@link BatchSource} for {@link Stream} to use {@link Stream} as Source.
 */
@SuppressWarnings("unused")
@Plugin(type = "source")
@Name("Stream")
@Description("Batch source for a stream. If a format is given, any property prefixed with " +
  "'format.setting.' will be passed to the format. For example, if a property with key " +
  "'format.setting.delimiter' and value '|' is given, the setting 'delimiter' with value '|' " +
  "will be passed to the format.")
public class StreamBatchSource extends BatchSource<LongWritable, Object, StructuredRecord> {

  private static final Logger LOG = LoggerFactory.getLogger(StreamBatchSource.class);
  private static final String FORMAT_SETTING_PREFIX = "format.setting.";
  private static final Schema DEFAULT_SCHEMA = Schema.recordOf(
    "event",
    Schema.Field.of("ts", Schema.of(Schema.Type.LONG)),
    Schema.Field.of("headers", Schema.mapOf(Schema.of(Schema.Type.STRING), Schema.of(Schema.Type.STRING))),
    Schema.Field.of("body", Schema.of(Schema.Type.BYTES))
  );
  private static final String NAME_DESCRIPTION = "Name of the stream. Must be a valid stream name.";
  private static final String DURATION_DESCRIPTION = "Size of the time window to read with each run of the pipeline. " +
    "The format is expected to be a number followed by a 's', 'm', 'h', or 'd' specifying the time unit, with 's' " +
    "for seconds, 'm' for minutes, 'h' for hours, and 'd' for days. For example, a value of '5m' means each run of " +
    "the pipeline will read 5 minutes of events from the stream.";
  private static final String DELAY_DESCRIPTION = "Optional delay for reading stream events. The value must be " +
    "of the same format as the duration value. For example, a duration of '5m' and a delay of '10m' means each run " +
    "of the pipeline will read events from 15 minutes before its logical start time to 10 minutes before its " +
    "logical start time. The default value is 0.";
  private static final String FORMAT_DESCRIPTION = "Optional format of the stream. Any format supported by CDAP " +
    "is also supported. For example, a value of 'csv' will attempt to parse stream events as comma separated values. " +
    "If no format is given, event bodies will be treated as bytes, resulting in a three field schema: " +
    "'ts' of type long, 'headers' of type map of string to string, and 'body' of type bytes.";
  private static final String SCHEMA_DESCRIPTION = "Optional schema for the body of stream events. Schema is used " +
    "in conjunction with format to parse stream events. Some formats like the avro format require schema, " +
    "while others do not. The schema given is for the body of the stream, so the final schema of records output " +
    "by the source will contain an additional field named 'ts' for the timestamp and a field named 'headers' " +
    "for the headers as as the first and second fields of the schema.";

  private StreamBatchConfig streamBatchConfig;

  // its possible the input records could have different schemas, though that isn't the case today.
  private Map<Schema, Schema> schemaCache = Maps.newHashMap();

  @Override
<<<<<<< HEAD
  public void configurePipeline(ETLStage stageConfig, PipelineConfigurer pipelineConfigurer) {
=======
  public void configurePipeline(PipelineConfigurer pipelineConfigurer) {
>>>>>>> 2870fffb
    streamBatchConfig.validate();
    pipelineConfigurer.addStream(new Stream(streamBatchConfig.name));
  }

  @Override
  public void prepareJob(BatchSourceContext context) {
    long duration = ETLUtils.parseDuration(streamBatchConfig.duration);
    long delay = Strings.isNullOrEmpty(streamBatchConfig.delay) ? 0 : ETLUtils.parseDuration(streamBatchConfig.delay);
    long endTime = context.getLogicalStartTime() - delay;
    long startTime = endTime - duration;

    LOG.info("Setting input to Stream : {}", streamBatchConfig.name);

    FormatSpecification formatSpec = streamBatchConfig.getFormatSpec();

    StreamBatchReadable stream;
    if (formatSpec == null) {
      stream = new StreamBatchReadable(streamBatchConfig.name, startTime, endTime);
    } else {
      stream = new StreamBatchReadable(streamBatchConfig.name, startTime, endTime, formatSpec);
    }
    context.setInput(stream);
  }

  @Override
  public void transform(KeyValue<LongWritable, Object> input, Emitter<StructuredRecord> emitter) throws Exception {
    // if not format spec was given, the value is a StreamEvent
    if (streamBatchConfig.format == null) {
      StreamEvent event = (StreamEvent) input.getValue();
      Map<String, String> headers = Objects.firstNonNull(event.getHeaders(), ImmutableMap.<String, String>of());
      StructuredRecord output = StructuredRecord.builder(DEFAULT_SCHEMA)
        .set("ts", input.getKey().get())
        .set("headers", headers)
        .set("body", event.getBody())
        .build();
      emitter.emit(output);
    } else {
      // otherwise, it will be a GenericStreamEventData
      @SuppressWarnings("unchecked")
      GenericStreamEventData<StructuredRecord> event = (GenericStreamEventData<StructuredRecord>) input.getValue();
      StructuredRecord record = event.getBody();
      Schema inputSchema = record.getSchema();
      Schema outputSchema = schemaCache.get(inputSchema);
      // if we haven't seen this schema before, generate the output schema (add ts and header fields)
      if (outputSchema == null) {
        List<Schema.Field> fields = Lists.newArrayList();
        fields.add(DEFAULT_SCHEMA.getField("ts"));
        fields.add(DEFAULT_SCHEMA.getField("headers"));
        fields.addAll(inputSchema.getFields());
        outputSchema = Schema.recordOf(inputSchema.getRecordName(), fields);
        schemaCache.put(inputSchema, outputSchema);
      }

      // easier to just deal with an empty map than deal with nullables, so the headers field is non-nullable.
      Map<String, String> headers = Objects.firstNonNull(event.getHeaders(), ImmutableMap.<String, String>of());
      StructuredRecord.Builder builder = StructuredRecord.builder(outputSchema);
      builder.set("ts", input.getKey().get());
      builder.set("headers", headers);

      for (Schema.Field field : inputSchema.getFields()) {
        String fieldName = field.getName();
        builder.set(fieldName, record.get(fieldName));
      }
      emitter.emit(builder.build());
    }
  }

  /**
   * {@link PluginConfig} class for {@link StreamBatchSource}
   */
  public static class StreamBatchConfig extends PluginConfig {

    @Description(NAME_DESCRIPTION)
    private String name;

    @Description(DURATION_DESCRIPTION)
    private String duration;

    @Description(DELAY_DESCRIPTION)
    @Nullable
    private String delay;

    @Description(FORMAT_DESCRIPTION)
    @Nullable
    private String format;

    @Description(SCHEMA_DESCRIPTION)
    @Nullable
    private String schema;

    private void validate() {
      // check the schema if there is one
      if (!Strings.isNullOrEmpty(schema)) {
        parseSchema();
      }
      // check duration and delay
      ETLUtils.parseDuration(duration);
      if (!Strings.isNullOrEmpty(delay)) {
        ETLUtils.parseDuration(delay);
      }
    }

    private FormatSpecification getFormatSpec() {
      FormatSpecification formatSpec = null;
      if (!Strings.isNullOrEmpty(format)) {
        // try to parse the schema if there is one
        Schema schemaObj = parseSchema();

        // strip format.settings. from any properties and use them in the format spec
        ImmutableMap.Builder<String, String> builder = ImmutableMap.builder();
        for (Map.Entry<String, String> entry : getProperties().getProperties().entrySet()) {
          if (entry.getKey().startsWith(FORMAT_SETTING_PREFIX)) {
            String key = entry.getKey();
            builder.put(key.substring(FORMAT_SETTING_PREFIX.length(), key.length()), entry.getValue());
          }
        }
        formatSpec = new FormatSpecification(format, schemaObj, builder.build());
      }
      return formatSpec;
    }

    private Schema parseSchema() {
      // try to parse the schema if there is one
      try {
        return schema == null ? null : Schema.parseJson(schema);
      } catch (IOException e) {
        throw new IllegalArgumentException("Invalid schema: " + e.getMessage());
      }
    }
  }
}<|MERGE_RESOLUTION|>--- conflicted
+++ resolved
@@ -92,11 +92,7 @@
   private Map<Schema, Schema> schemaCache = Maps.newHashMap();
 
   @Override
-<<<<<<< HEAD
-  public void configurePipeline(ETLStage stageConfig, PipelineConfigurer pipelineConfigurer) {
-=======
   public void configurePipeline(PipelineConfigurer pipelineConfigurer) {
->>>>>>> 2870fffb
     streamBatchConfig.validate();
     pipelineConfigurer.addStream(new Stream(streamBatchConfig.name));
   }
